--- conflicted
+++ resolved
@@ -2,12 +2,11 @@
 
 ## [Unreleased]
 
-<<<<<<< HEAD
 ### Added
 
 - The CLI plugin now integrates with the DDN CLI's `watch` functionality.
   ([#360](https://github.com/hasura/ndc-postgres/pull/360))
-=======
+
 ### Changed
 
 - The ndc-postgres-cli `initialize` command will now generate
@@ -21,7 +20,6 @@
   - A new field was added: `$schema` references the jsonschema of the configuration format
 
   ([#361](https://github.com/hasura/ndc-postgres/pull/361))
->>>>>>> 7369212f
 
 ## [v0.4.1] - 2024-03-06
 
