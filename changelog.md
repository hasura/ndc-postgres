# Changelog

## [Unreleased]

<<<<<<< HEAD
### Fixed

- Refer to the right column name in the schema endpoint.
  ([#366](https://github.com/hasura/ndc-postgres/pull/366))
=======
### Changed

- Do not print information about when the cli decides not to write to a file.
  ([#365](https://github.com/hasura/ndc-postgres/pull/365))
>>>>>>> d2377b0b

## [v0.5.0] - 2024-03-14

### Added

- The CLI plugin now integrates with the DDN CLI's `watch` functionality.
  ([#360](https://github.com/hasura/ndc-postgres/pull/360))

### Changed

- The default connection pool settings will now be written to the configuration file
  upon initialization
  ([#351](https://github.com/hasura/ndc-postgres/pull/351))
- The ndc-postgres-cli `initialize` command will now generate
  the jsonschema of the configuration format as well.
  ([#361](https://github.com/hasura/ndc-postgres/pull/361))
- The ndc-postgres-cli `update` command will check that the configuration file has
  not changed in the middle of the introspection process, will retry if it did,
  and will not write the introspection result to file if the configuration file is already up to date.
  ([#362](https://github.com/hasura/ndc-postgres/pull/362))
- A few fields in the configuration format has been changed:

  - `configureOptions` was renamed to `introspectionOptions`
  - `connectionUri`, `poolSettings` and `isolationLevel` are now nested under `connectionSettings`
  - `mutationsVersion` was moved from `configureOptions` to the top-level
  - A new field was added: `$schema` references the jsonschema of the configuration format

  ([#361](https://github.com/hasura/ndc-postgres/pull/361))

## [v0.4.1] - 2024-03-06

### Fixed

- The Docker image's default command is now `serve` so it can be run without
  arguments, in line with the connector specification.
  ([#345](https://github.com/hasura/ndc-postgres/pull/345))
- The connector manifest has been fixed to refer to the CLI plugin by name.
  ([#344](https://github.com/hasura/ndc-postgres/pull/344))

## [v0.4.0] - 2024-03-04

### Added

- There is now a CLI plugin for the Hasura v3 CLI, which allows the CLI to
  automatically introspect the database on demand.
  ([#307](https://github.com/hasura/ndc-postgres/pull/307) and
  [#312](https://github.com/hasura/ndc-postgres/pull/312))
- Support for explaining mutations via the `/mutation/explain` endpoint.
  ([#283](https://github.com/hasura/ndc-postgres/pull/283))
- Support filtering using `in` by columns and variables.
  ([#283](https://github.com/hasura/ndc-postgres/pull/283))

### Changed

- We have upgraded to [ndc-spec v0.1.0], which demands a few changes:
  - The `equal` and `in` operators are now understood by the spec, and are
    integrated accordingly.
    ([#304](https://github.com/hasura/ndc-postgres/pull/304))
  - Procedures, which previously had a built-in response structure in ndc-spec,
    now return a nested field structure instead.
    ([#296](https://github.com/hasura/ndc-postgres/pull/296))
- Version 1 and 2 of the configuration and NDC metadata have been deprecated
  and removed.
- Configuration is now a file, `configuration.json`, in the specified
  configuration directory. It is now version 3, but little has changed from
  version 2. This brings ndc-postgres in line with the connector specification.
  ([#305](https://github.com/hasura/ndc-postgres/pull/305))
- When configuration is initialized, it is expected that the connection URI will
  now be specified using an environment variable, instead of written directly.
  This can be overridden.
  ([#325](https://github.com/hasura/ndc-postgres/pull/325))
- The default port was changed from 8100 to 8080. This is configurable with
  the `HASURA_CONNECTOR_PORT` environment variable.
- Types and procedures are only supported in unqualified schemas, specified in
  `unqualifiedSchemasForTypesAndProcedures`.
  ([#271](https://github.com/hasura/ndc-postgres/pull/271))
- The configuration server has been removed in favor of a cli interface.
  ([#307](https://github.com/hasura/ndc-postgres/pull/307) and
  [#312](https://github.com/hasura/ndc-postgres/pull/312))

### Fixed

- Fix queries including an IN operator on an empty list.
  ([#309](https://github.com/hasura/ndc-postgres/pull/309))

[ndc-spec v0.1.0]: https://github.com/hasura/ndc-spec/releases/tag/v0.1.0

## [v0.3.0] - 2024-01-31

### Added

- Basic support for auto-generated insert procedures for tables.
  ([#261](https://github.com/hasura/ndc-postgres/pull/261))
- Support for composite types in inputs and outputs. Right now, no operators are
  provided for composite types, and there is no automatic introspection.
  ([#240](https://github.com/hasura/ndc-postgres/pull/240))
- Support for composite types and arrays in variables.
  ([#249](https://github.com/hasura/ndc-postgres/pull/249))
  ([#263](https://github.com/hasura/ndc-postgres/pull/263))
- When explaining a query without variables (such as when joining across a
  remote relationship), explaining now still provides the generated SQL, and
  omits the `EXPLAIN` result from PostgreSQL.
  ([#241](https://github.com/hasura/ndc-postgres/pull/241))

### Changed

- Native query mutations are now marked as procedures instead of collections
  ([#234](https://github.com/hasura/ndc-postgres/pull/234))
- Introspection now avoids `DISTINCT ON` to be more compatible with PostgreSQL
  variants
  ([#260](https://github.com/hasura/ndc-postgres/pull/260))
- Invalid request, constraint not met, and unprocessable content errors are
  emitted at the relevant scenarios
  ([#239](https://github.com/hasura/ndc-postgres/pull/239))

## [v0.2.0] - 2023-12-21

### Added

- Support for introspecting prefix-functions as comparison operators ([#223](https://github.com/hasura/ndc-postgres/pull/223))
- Support prefix functions as comparison operators ([#220](https://github.com/hasura/ndc-postgres/pull/223))
- Support queries without fields specified. ([#209](https://github.com/hasura/ndc-postgres/pull/209))
- Query transactions now run in read-only mode, and allow transaction isolation level configuration. ([#209](https://github.com/hasura/ndc-postgres/pull/209), [#212](https://github.com/hasura/ndc-postgres/pull/212))
- Support variables as arguments to native queries ([#211](https://github.com/hasura/ndc-postgres/pull/211))
- Introduce version 2 of connector deployment configuration. ([#208](https://github.com/hasura/ndc-postgres/pull/208))
- Support array types ([#191](https://github.com/hasura/ndc-postgres/pull/191), ...)
- Support Native Query Mutations ([#189](https://github.com/hasura/ndc-postgres/pull/189), [#198](https://github.com/hasura/ndc-postgres/pull/198), [#222](https://github.com/hasura/ndc-postgres/pull/222))

## [v0.1.0] - 2023-11-29

Initial release.

<!-- end -->

[Unreleased]: https://github.com/hasura/ndc-postgres/compare/v0.5.0...HEAD
[v0.5.0]: https://github.com/hasura/ndc-postgres/releases/tag/v0.5.0
[v0.4.1]: https://github.com/hasura/ndc-postgres/releases/tag/v0.4.1
[v0.4.0]: https://github.com/hasura/ndc-postgres/releases/tag/v0.4.0
[v0.3.0]: https://github.com/hasura/ndc-postgres/releases/tag/v0.3.0
[v0.2.0]: https://github.com/hasura/ndc-postgres/releases/tag/v0.2.0
[v0.1.0]: https://github.com/hasura/ndc-postgres/releases/tag/v0.1.0<|MERGE_RESOLUTION|>--- conflicted
+++ resolved
@@ -2,17 +2,15 @@
 
 ## [Unreleased]
 
-<<<<<<< HEAD
+### Changed
+
+- Do not print information about when the cli decides not to write to a file.
+  ([#365](https://github.com/hasura/ndc-postgres/pull/365))
+
 ### Fixed
 
 - Refer to the right column name in the schema endpoint.
   ([#366](https://github.com/hasura/ndc-postgres/pull/366))
-=======
-### Changed
-
-- Do not print information about when the cli decides not to write to a file.
-  ([#365](https://github.com/hasura/ndc-postgres/pull/365))
->>>>>>> d2377b0b
 
 ## [v0.5.0] - 2024-03-14
 
