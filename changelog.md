# Changelog

## [Unreleased]

### Added

<<<<<<< HEAD
- Make aggregation functions available through implicit casts.
    ([#381](https://github.com/hasura/ndc-postgres/pull/380))
- Support for introspecting domain types.
    ([#380](https://github.com/hasura/ndc-postgres/pull/380))
=======
- Support for introspecting domain types.
  ([#380](https://github.com/hasura/ndc-postgres/pull/380))
>>>>>>> 6b60788d

### Changed

### Fixed

## [v0.5.1] - 2024-03-21

### Added

- Support for reading Native Query SQL from files.
  ([#372](https://github.com/hasura/ndc-postgres/pull/372))

### Changed

- Do not print information about when the cli decides not to write to a file.
  ([#365](https://github.com/hasura/ndc-postgres/pull/365))

### Fixed

- Refer to the right column name in the schema endpoint.
  ([#366](https://github.com/hasura/ndc-postgres/pull/366))
- The CLI now supports older versions of glibc, so is more likely to work on
  older operating systems (e.g. Ubuntu 20.04 Focal).
  ([#373](https://github.com/hasura/ndc-postgres/pull/373))

## [v0.5.0] - 2024-03-14

### Added

- The CLI plugin now integrates with the DDN CLI's `watch` functionality.
  ([#360](https://github.com/hasura/ndc-postgres/pull/360))

### Changed

- The default connection pool settings will now be written to the configuration file
  upon initialization
  ([#351](https://github.com/hasura/ndc-postgres/pull/351))
- The ndc-postgres-cli `initialize` command will now generate
  the jsonschema of the configuration format as well.
  ([#361](https://github.com/hasura/ndc-postgres/pull/361))
- The ndc-postgres-cli `update` command will check that the configuration file has
  not changed in the middle of the introspection process, will retry if it did,
  and will not write the introspection result to file if the configuration file is already up to date.
  ([#362](https://github.com/hasura/ndc-postgres/pull/362))
- A few fields in the configuration format has been changed:

  - `configureOptions` was renamed to `introspectionOptions`
  - `connectionUri`, `poolSettings` and `isolationLevel` are now nested under `connectionSettings`
  - `mutationsVersion` was moved from `configureOptions` to the top-level
  - A new field was added: `$schema` references the jsonschema of the configuration format

  ([#361](https://github.com/hasura/ndc-postgres/pull/361))

## [v0.4.1] - 2024-03-06

### Fixed

- The Docker image's default command is now `serve` so it can be run without
  arguments, in line with the connector specification.
  ([#345](https://github.com/hasura/ndc-postgres/pull/345))
- The connector manifest has been fixed to refer to the CLI plugin by name.
  ([#344](https://github.com/hasura/ndc-postgres/pull/344))

## [v0.4.0] - 2024-03-04

### Added

- There is now a CLI plugin for the Hasura v3 CLI, which allows the CLI to
  automatically introspect the database on demand.
  ([#307](https://github.com/hasura/ndc-postgres/pull/307) and
  [#312](https://github.com/hasura/ndc-postgres/pull/312))
- Support for explaining mutations via the `/mutation/explain` endpoint.
  ([#283](https://github.com/hasura/ndc-postgres/pull/283))
- Support filtering using `in` by columns and variables.
  ([#283](https://github.com/hasura/ndc-postgres/pull/283))

### Changed

- We have upgraded to [ndc-spec v0.1.0], which demands a few changes:
  - The `equal` and `in` operators are now understood by the spec, and are
    integrated accordingly.
    ([#304](https://github.com/hasura/ndc-postgres/pull/304))
  - Procedures, which previously had a built-in response structure in ndc-spec,
    now return a nested field structure instead.
    ([#296](https://github.com/hasura/ndc-postgres/pull/296))
- Version 1 and 2 of the configuration and NDC metadata have been deprecated
  and removed.
- Configuration is now a file, `configuration.json`, in the specified
  configuration directory. It is now version 3, but little has changed from
  version 2. This brings ndc-postgres in line with the connector specification.
  ([#305](https://github.com/hasura/ndc-postgres/pull/305))
- When configuration is initialized, it is expected that the connection URI will
  now be specified using an environment variable, instead of written directly.
  This can be overridden.
  ([#325](https://github.com/hasura/ndc-postgres/pull/325))
- The default port was changed from 8100 to 8080. This is configurable with
  the `HASURA_CONNECTOR_PORT` environment variable.
- Types and procedures are only supported in unqualified schemas, specified in
  `unqualifiedSchemasForTypesAndProcedures`.
  ([#271](https://github.com/hasura/ndc-postgres/pull/271))
- The configuration server has been removed in favor of a cli interface.
  ([#307](https://github.com/hasura/ndc-postgres/pull/307) and
  [#312](https://github.com/hasura/ndc-postgres/pull/312))

### Fixed

- Fix queries including an IN operator on an empty list.
  ([#309](https://github.com/hasura/ndc-postgres/pull/309))

[ndc-spec v0.1.0]: https://github.com/hasura/ndc-spec/releases/tag/v0.1.0

## [v0.3.0] - 2024-01-31

### Added

- Basic support for auto-generated insert procedures for tables.
  ([#261](https://github.com/hasura/ndc-postgres/pull/261))
- Support for composite types in inputs and outputs. Right now, no operators are
  provided for composite types, and there is no automatic introspection.
  ([#240](https://github.com/hasura/ndc-postgres/pull/240))
- Support for composite types and arrays in variables.
  ([#249](https://github.com/hasura/ndc-postgres/pull/249))
  ([#263](https://github.com/hasura/ndc-postgres/pull/263))
- When explaining a query without variables (such as when joining across a
  remote relationship), explaining now still provides the generated SQL, and
  omits the `EXPLAIN` result from PostgreSQL.
  ([#241](https://github.com/hasura/ndc-postgres/pull/241))

### Changed

- Native query mutations are now marked as procedures instead of collections
  ([#234](https://github.com/hasura/ndc-postgres/pull/234))
- Introspection now avoids `DISTINCT ON` to be more compatible with PostgreSQL
  variants
  ([#260](https://github.com/hasura/ndc-postgres/pull/260))
- Invalid request, constraint not met, and unprocessable content errors are
  emitted at the relevant scenarios
  ([#239](https://github.com/hasura/ndc-postgres/pull/239))

## [v0.2.0] - 2023-12-21

### Added

- Support for introspecting prefix-functions as comparison operators ([#223](https://github.com/hasura/ndc-postgres/pull/223))
- Support prefix functions as comparison operators ([#220](https://github.com/hasura/ndc-postgres/pull/223))
- Support queries without fields specified. ([#209](https://github.com/hasura/ndc-postgres/pull/209))
- Query transactions now run in read-only mode, and allow transaction isolation level configuration. ([#209](https://github.com/hasura/ndc-postgres/pull/209), [#212](https://github.com/hasura/ndc-postgres/pull/212))
- Support variables as arguments to native queries ([#211](https://github.com/hasura/ndc-postgres/pull/211))
- Introduce version 2 of connector deployment configuration. ([#208](https://github.com/hasura/ndc-postgres/pull/208))
- Support array types ([#191](https://github.com/hasura/ndc-postgres/pull/191), ...)
- Support Native Query Mutations ([#189](https://github.com/hasura/ndc-postgres/pull/189), [#198](https://github.com/hasura/ndc-postgres/pull/198), [#222](https://github.com/hasura/ndc-postgres/pull/222))

## [v0.1.0] - 2023-11-29

Initial release.

<!-- end -->

[Unreleased]: https://github.com/hasura/ndc-postgres/compare/v0.5.1...HEAD
[v0.5.1]: https://github.com/hasura/ndc-postgres/releases/tag/v0.5.1
[v0.5.0]: https://github.com/hasura/ndc-postgres/releases/tag/v0.5.0
[v0.4.1]: https://github.com/hasura/ndc-postgres/releases/tag/v0.4.1
[v0.4.0]: https://github.com/hasura/ndc-postgres/releases/tag/v0.4.0
[v0.3.0]: https://github.com/hasura/ndc-postgres/releases/tag/v0.3.0
[v0.2.0]: https://github.com/hasura/ndc-postgres/releases/tag/v0.2.0
[v0.1.0]: https://github.com/hasura/ndc-postgres/releases/tag/v0.1.0<|MERGE_RESOLUTION|>--- conflicted
+++ resolved
@@ -4,15 +4,10 @@
 
 ### Added
 
-<<<<<<< HEAD
 - Make aggregation functions available through implicit casts.
-    ([#381](https://github.com/hasura/ndc-postgres/pull/380))
-- Support for introspecting domain types.
-    ([#380](https://github.com/hasura/ndc-postgres/pull/380))
-=======
+  ([#381](https://github.com/hasura/ndc-postgres/pull/380))
 - Support for introspecting domain types.
   ([#380](https://github.com/hasura/ndc-postgres/pull/380))
->>>>>>> 6b60788d
 
 ### Changed
 
