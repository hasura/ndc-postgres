{
  "version": "3",
  "$schema": "../../schema.json",
  "connectionSettings": {
    "connectionUri": {
      "variable": "CONNECTION_URI"
    },
    "poolSettings": {
      "maxConnections": 1,
      "poolTimeout": 600,
      "idleTimeout": 180,
      "connectionLifetime": 600
    },
    "isolationLevel": "ReadCommitted"
  },
  "metadata": {
    "tables": {
      "Album": {
        "schemaName": "public",
        "tableName": "Album",
        "columns": {
          "AlbumId": {
            "name": "AlbumId",
            "type": {
              "scalarType": "int4"
            },
            "nullable": "nonNullable",
            "hasDefault": "hasDefault",
            "description": null
          },
          "ArtistId": {
            "name": "ArtistId",
            "type": {
              "scalarType": "int4"
            },
            "nullable": "nonNullable",
            "description": null
          },
          "Title": {
            "name": "Title",
            "type": {
              "scalarType": "varchar"
            },
            "nullable": "nonNullable",
            "description": null
          }
        },
        "uniquenessConstraints": {
          "Album_pkey": ["AlbumId"]
        },
        "foreignRelations": {
          "FK_AlbumArtistId": {
            "foreignSchema": "public",
            "foreignTable": "Artist",
            "columnMapping": {
              "ArtistId": "ArtistId"
            }
          }
        },
        "description": null
      },
      "Artist": {
        "schemaName": "public",
        "tableName": "Artist",
        "columns": {
          "ArtistId": {
            "name": "ArtistId",
            "type": {
              "scalarType": "int4"
            },
            "nullable": "nonNullable",
            "hasDefault": "hasDefault",
            "description": null
          },
          "Name": {
            "name": "Name",
            "type": {
              "scalarType": "varchar"
            },
            "nullable": "nullable",
            "description": null
          }
        },
        "uniquenessConstraints": {
          "Artist_pkey": ["ArtistId"]
        },
        "foreignRelations": {},
        "description": null
      },
      "Customer": {
        "schemaName": "public",
        "tableName": "Customer",
        "columns": {
          "Address": {
            "name": "Address",
            "type": {
              "scalarType": "varchar"
            },
            "nullable": "nullable",
            "description": null
          },
          "City": {
            "name": "City",
            "type": {
              "scalarType": "varchar"
            },
            "nullable": "nullable",
            "description": null
          },
          "Company": {
            "name": "Company",
            "type": {
              "scalarType": "varchar"
            },
            "nullable": "nullable",
            "description": null
          },
          "Country": {
            "name": "Country",
            "type": {
              "scalarType": "varchar"
            },
            "nullable": "nullable",
            "description": null
          },
          "CustomerId": {
            "name": "CustomerId",
            "type": {
              "scalarType": "int4"
            },
            "nullable": "nonNullable",
            "hasDefault": "hasDefault",
            "description": null
          },
          "Email": {
            "name": "Email",
            "type": {
              "scalarType": "varchar"
            },
            "nullable": "nonNullable",
            "description": null
          },
          "Fax": {
            "name": "Fax",
            "type": {
              "scalarType": "varchar"
            },
            "nullable": "nullable",
            "description": null
          },
          "FirstName": {
            "name": "FirstName",
            "type": {
              "scalarType": "varchar"
            },
            "nullable": "nonNullable",
            "description": null
          },
          "LastName": {
            "name": "LastName",
            "type": {
              "scalarType": "varchar"
            },
            "nullable": "nonNullable",
            "description": null
          },
          "Phone": {
            "name": "Phone",
            "type": {
              "scalarType": "varchar"
            },
            "nullable": "nullable",
            "description": null
          },
          "PostalCode": {
            "name": "PostalCode",
            "type": {
              "scalarType": "varchar"
            },
            "nullable": "nullable",
            "description": null
          },
          "State": {
            "name": "State",
            "type": {
              "scalarType": "varchar"
            },
            "nullable": "nullable",
            "description": null
          },
          "SupportRepId": {
            "name": "SupportRepId",
            "type": {
              "scalarType": "int4"
            },
            "nullable": "nullable",
            "description": null
          }
        },
        "uniquenessConstraints": {
          "Customer_pkey": ["CustomerId"]
        },
        "foreignRelations": {
          "FK_CustomerSupportRepId": {
            "foreignSchema": "public",
            "foreignTable": "Employee",
            "columnMapping": {
              "SupportRepId": "EmployeeId"
            }
          }
        },
        "description": null
      },
      "Employee": {
        "schemaName": "public",
        "tableName": "Employee",
        "columns": {
          "Address": {
            "name": "Address",
            "type": {
              "scalarType": "varchar"
            },
            "nullable": "nullable",
            "description": null
          },
          "BirthDate": {
            "name": "BirthDate",
            "type": {
              "scalarType": "timestamp"
            },
            "nullable": "nullable",
            "description": null
          },
          "City": {
            "name": "City",
            "type": {
              "scalarType": "varchar"
            },
            "nullable": "nullable",
            "description": null
          },
          "Country": {
            "name": "Country",
            "type": {
              "scalarType": "varchar"
            },
            "nullable": "nullable",
            "description": null
          },
          "Email": {
            "name": "Email",
            "type": {
              "scalarType": "varchar"
            },
            "nullable": "nullable",
            "description": null
          },
          "EmployeeId": {
            "name": "EmployeeId",
            "type": {
              "scalarType": "int4"
            },
            "nullable": "nonNullable",
            "hasDefault": "hasDefault",
            "description": null
          },
          "Fax": {
            "name": "Fax",
            "type": {
              "scalarType": "varchar"
            },
            "nullable": "nullable",
            "description": null
          },
          "FirstName": {
            "name": "FirstName",
            "type": {
              "scalarType": "varchar"
            },
            "nullable": "nonNullable",
            "description": null
          },
          "HireDate": {
            "name": "HireDate",
            "type": {
              "scalarType": "timestamp"
            },
            "nullable": "nullable",
            "description": null
          },
          "LastName": {
            "name": "LastName",
            "type": {
              "scalarType": "varchar"
            },
            "nullable": "nonNullable",
            "description": null
          },
          "Phone": {
            "name": "Phone",
            "type": {
              "scalarType": "varchar"
            },
            "nullable": "nullable",
            "description": null
          },
          "PostalCode": {
            "name": "PostalCode",
            "type": {
              "scalarType": "varchar"
            },
            "nullable": "nullable",
            "description": null
          },
          "ReportsTo": {
            "name": "ReportsTo",
            "type": {
              "scalarType": "int4"
            },
            "nullable": "nullable",
            "description": null
          },
          "State": {
            "name": "State",
            "type": {
              "scalarType": "varchar"
            },
            "nullable": "nullable",
            "description": null
          },
          "Title": {
            "name": "Title",
            "type": {
              "scalarType": "varchar"
            },
            "nullable": "nullable",
            "description": null
          }
        },
        "uniquenessConstraints": {
          "Employee_pkey": ["EmployeeId"]
        },
        "foreignRelations": {
          "FK_EmployeeReportsTo": {
            "foreignSchema": "public",
            "foreignTable": "Employee",
            "columnMapping": {
              "ReportsTo": "EmployeeId"
            }
          }
        },
        "description": null
      },
      "Genre": {
        "schemaName": "public",
        "tableName": "Genre",
        "columns": {
          "GenreId": {
            "name": "GenreId",
            "type": {
              "scalarType": "int4"
            },
            "nullable": "nonNullable",
            "hasDefault": "hasDefault",
            "description": null
          },
          "Name": {
            "name": "Name",
            "type": {
              "scalarType": "varchar"
            },
            "nullable": "nullable",
            "description": null
          }
        },
        "uniquenessConstraints": {
          "Genre_pkey": ["GenreId"]
        },
        "foreignRelations": {},
        "description": null
      },
      "Invoice": {
        "schemaName": "public",
        "tableName": "Invoice",
        "columns": {
          "BillingAddress": {
            "name": "BillingAddress",
            "type": {
              "scalarType": "varchar"
            },
            "nullable": "nullable",
            "description": null
          },
          "BillingCity": {
            "name": "BillingCity",
            "type": {
              "scalarType": "varchar"
            },
            "nullable": "nullable",
            "description": null
          },
          "BillingCountry": {
            "name": "BillingCountry",
            "type": {
              "scalarType": "varchar"
            },
            "nullable": "nullable",
            "description": null
          },
          "BillingPostalCode": {
            "name": "BillingPostalCode",
            "type": {
              "scalarType": "varchar"
            },
            "nullable": "nullable",
            "description": null
          },
          "BillingState": {
            "name": "BillingState",
            "type": {
              "scalarType": "varchar"
            },
            "nullable": "nullable",
            "description": null
          },
          "CustomerId": {
            "name": "CustomerId",
            "type": {
              "scalarType": "int4"
            },
            "nullable": "nonNullable",
            "description": null
          },
          "InvoiceDate": {
            "name": "InvoiceDate",
            "type": {
              "scalarType": "timestamp"
            },
            "nullable": "nonNullable",
            "description": null
          },
          "InvoiceId": {
            "name": "InvoiceId",
            "type": {
              "scalarType": "int4"
            },
            "nullable": "nonNullable",
            "hasDefault": "hasDefault",
            "description": null
          },
          "Total": {
            "name": "Total",
            "type": {
              "scalarType": "numeric"
            },
            "nullable": "nonNullable",
            "description": null
          }
        },
        "uniquenessConstraints": {
          "Invoice_pkey": ["InvoiceId"]
        },
        "foreignRelations": {
          "FK_InvoiceCustomerId": {
            "foreignSchema": "public",
            "foreignTable": "Customer",
            "columnMapping": {
              "CustomerId": "CustomerId"
            }
          }
        },
        "description": null
      },
      "InvoiceLine": {
        "schemaName": "public",
        "tableName": "InvoiceLine",
        "columns": {
          "InvoiceId": {
            "name": "InvoiceId",
            "type": {
              "scalarType": "int4"
            },
            "nullable": "nonNullable",
            "description": null
          },
          "InvoiceLineId": {
            "name": "InvoiceLineId",
            "type": {
              "scalarType": "int4"
            },
            "nullable": "nonNullable",
            "hasDefault": "hasDefault",
            "description": null
          },
          "Quantity": {
            "name": "Quantity",
            "type": {
              "scalarType": "int4"
            },
            "nullable": "nonNullable",
            "description": null
          },
          "TrackId": {
            "name": "TrackId",
            "type": {
              "scalarType": "int4"
            },
            "nullable": "nonNullable",
            "description": null
          },
          "UnitPrice": {
            "name": "UnitPrice",
            "type": {
              "scalarType": "numeric"
            },
            "nullable": "nonNullable",
            "description": null
          }
        },
        "uniquenessConstraints": {
          "InvoiceLine_pkey": ["InvoiceLineId"]
        },
        "foreignRelations": {
          "FK_InvoiceLineInvoiceId": {
            "foreignSchema": "public",
            "foreignTable": "Invoice",
            "columnMapping": {
              "InvoiceId": "InvoiceId"
            }
          },
          "FK_InvoiceLineTrackId": {
            "foreignSchema": "public",
            "foreignTable": "Track",
            "columnMapping": {
              "TrackId": "TrackId"
            }
          }
        },
        "description": null
      },
      "MediaType": {
        "schemaName": "public",
        "tableName": "MediaType",
        "columns": {
          "MediaTypeId": {
            "name": "MediaTypeId",
            "type": {
              "scalarType": "int4"
            },
            "nullable": "nonNullable",
            "hasDefault": "hasDefault",
            "description": null
          },
          "Name": {
            "name": "Name",
            "type": {
              "scalarType": "varchar"
            },
            "nullable": "nullable",
            "description": null
          }
        },
        "uniquenessConstraints": {
          "MediaType_pkey": ["MediaTypeId"]
        },
        "foreignRelations": {},
        "description": null
      },
      "Playlist": {
        "schemaName": "public",
        "tableName": "Playlist",
        "columns": {
          "Name": {
            "name": "Name",
            "type": {
              "scalarType": "varchar"
            },
            "nullable": "nullable",
            "description": null
          },
          "PlaylistId": {
            "name": "PlaylistId",
            "type": {
              "scalarType": "int4"
            },
            "nullable": "nonNullable",
            "hasDefault": "hasDefault",
            "description": null
          }
        },
        "uniquenessConstraints": {
          "Playlist_pkey": ["PlaylistId"]
        },
        "foreignRelations": {},
        "description": null
      },
      "PlaylistTrack": {
        "schemaName": "public",
        "tableName": "PlaylistTrack",
        "columns": {
          "PlaylistId": {
            "name": "PlaylistId",
            "type": {
              "scalarType": "int4"
            },
            "nullable": "nonNullable",
            "description": null
          },
          "TrackId": {
            "name": "TrackId",
            "type": {
              "scalarType": "int4"
            },
            "nullable": "nonNullable",
            "description": null
          }
        },
        "uniquenessConstraints": {
          "PK_PlaylistTrack": ["PlaylistId", "TrackId"]
        },
        "foreignRelations": {
          "FK_PlaylistTrackPlaylistId": {
            "foreignSchema": "public",
            "foreignTable": "Playlist",
            "columnMapping": {
              "PlaylistId": "PlaylistId"
            }
          },
          "FK_PlaylistTrackTrackId": {
            "foreignSchema": "public",
            "foreignTable": "Track",
            "columnMapping": {
              "TrackId": "TrackId"
            }
          }
        },
        "description": null
      },
      "Track": {
        "schemaName": "public",
        "tableName": "Track",
        "columns": {
          "AlbumId": {
            "name": "AlbumId",
            "type": {
              "scalarType": "int4"
            },
            "nullable": "nullable",
            "description": null
          },
          "Bytes": {
            "name": "Bytes",
            "type": {
              "scalarType": "int4"
            },
            "nullable": "nullable",
            "description": null
          },
          "Composer": {
            "name": "Composer",
            "type": {
              "scalarType": "varchar"
            },
            "nullable": "nullable",
            "description": null
          },
          "GenreId": {
            "name": "GenreId",
            "type": {
              "scalarType": "int4"
            },
            "nullable": "nullable",
            "description": null
          },
          "MediaTypeId": {
            "name": "MediaTypeId",
            "type": {
              "scalarType": "int4"
            },
            "nullable": "nonNullable",
            "description": null
          },
          "Milliseconds": {
            "name": "Milliseconds",
            "type": {
              "scalarType": "int4"
            },
            "nullable": "nonNullable",
            "description": null
          },
          "Name": {
            "name": "Name",
            "type": {
              "scalarType": "varchar"
            },
            "nullable": "nonNullable",
            "description": null
          },
          "TrackId": {
            "name": "TrackId",
            "type": {
              "scalarType": "int4"
            },
            "nullable": "nonNullable",
            "hasDefault": "hasDefault",
            "description": null
          },
          "UnitPrice": {
            "name": "UnitPrice",
            "type": {
              "scalarType": "numeric"
            },
            "nullable": "nonNullable",
            "description": null
          }
        },
        "uniquenessConstraints": {
          "Track_pkey": ["TrackId"]
        },
        "foreignRelations": {
          "FK_TrackAlbumId": {
            "foreignSchema": "public",
            "foreignTable": "Album",
            "columnMapping": {
              "AlbumId": "AlbumId"
            }
          },
          "FK_TrackGenreId": {
            "foreignSchema": "public",
            "foreignTable": "Genre",
            "columnMapping": {
              "GenreId": "GenreId"
            }
          },
          "FK_TrackMediaTypeId": {
            "foreignSchema": "public",
            "foreignTable": "MediaType",
            "columnMapping": {
              "MediaTypeId": "MediaTypeId"
            }
          }
        },
        "description": null
      }
    },
    "compositeTypes": {
      "committee": {
        "name": "committee",
        "fields": {
          "members": {
            "name": "members",
            "type": {
              "arrayType": {
                "compositeType": "person_name"
              }
            },
            "description": null
          },
          "name": {
            "name": "name",
            "type": {
              "scalarType": "text"
            },
            "description": null
          }
        },
        "description": null
      },
      "organization": {
        "name": "organization",
        "fields": {
          "committees": {
            "name": "committees",
            "type": {
              "arrayType": {
                "compositeType": "committee"
              }
            },
            "description": null
          },
          "name": {
            "name": "name",
            "type": {
              "scalarType": "text"
            },
            "description": null
          }
        },
        "description": null
      },
      "person": {
        "name": "person",
        "fields": {
          "address": {
            "name": "address",
            "type": {
              "compositeType": "person_address"
            },
            "description": null
          },
          "name": {
            "name": "name",
            "type": {
              "compositeType": "person_name"
            },
            "description": null
          }
        },
        "description": null
      },
      "person_address": {
        "name": "person_address",
        "fields": {
          "address_line_1": {
            "name": "address_line_1",
            "type": {
              "scalarType": "text"
            },
            "description": null
          },
          "address_line_2": {
            "name": "address_line_2",
            "type": {
              "scalarType": "text"
            },
            "description": null
          }
        },
        "description": null
      },
      "person_name": {
        "name": "person_name",
        "fields": {
          "first_name": {
            "name": "first_name",
            "type": {
              "scalarType": "text"
            },
            "description": null
          },
          "last_name": {
            "name": "last_name",
            "type": {
              "scalarType": "text"
            },
            "description": null
          }
        },
        "description": null
      }
    },
    "nativeQueries": {
      "address_identity_function": {
        "sql": "SELECT {{address}} as result",
        "columns": {
          "result": {
            "name": "result",
            "type": {
              "compositeType": "person_address"
            },
            "nullable": "nullable",
            "description": null
          }
        },
        "arguments": {
          "address": {
            "name": "address",
            "type": {
              "compositeType": "person_address"
            },
            "nullable": "nullable",
            "description": null
          }
        },
        "description": "A native query used to test support for composite types"
      },
      "album_by_title": {
        "sql": "SELECT * FROM public.\"Album\" WHERE \"Title\" LIKE {{title}} AND \"AlbumId\" < {{id}}",
        "columns": {
          "AlbumId": {
            "name": "AlbumId",
            "type": {
              "scalarType": "int4"
            },
            "nullable": "nullable",
            "description": null
          },
          "ArtistId": {
            "name": "ArtistId",
            "type": {
              "scalarType": "int4"
            },
            "nullable": "nullable",
            "description": null
          },
          "Title": {
            "name": "Title",
            "type": {
              "scalarType": "varchar"
            },
            "nullable": "nullable",
            "description": null
          }
        },
        "arguments": {
          "id": {
            "name": "id",
            "type": {
              "scalarType": "int4"
            },
            "nullable": "nullable",
            "description": null
          },
          "title": {
            "name": "title",
            "type": {
              "scalarType": "varchar"
            },
            "nullable": "nullable",
            "description": null
          }
        },
        "description": null
      },
      "array_reverse": {
        "sql": "SELECT array_agg(t.x) as reversed FROM (SELECT x FROM unnest({{array}}) WITH ORDINALITY AS t(x,ix) ORDER BY t.ix DESC) as t(x)",
        "columns": {
          "reversed": {
            "name": "reversed",
            "type": {
              "arrayType": {
                "scalarType": "varchar"
              }
            },
            "nullable": "nullable",
            "description": "The reversed array"
          }
        },
        "arguments": {
          "array": {
            "name": "array",
            "type": {
              "arrayType": {
                "scalarType": "varchar"
              }
            },
            "nullable": "nonNullable",
            "description": "The array to reverse. This is necessarily of a monomorphic type."
          }
        },
        "description": "A native query used to test support for arrays as inputs"
      },
      "array_series": {
        "sql": "SELECT 3 as three, array_agg(arr.series) AS series FROM (SELECT generate_series({{from}},{{to}}) AS series) AS arr",
        "columns": {
          "series": {
            "name": "series",
            "type": {
              "arrayType": {
                "scalarType": "int4"
              }
            },
            "nullable": "nullable",
            "description": null
          },
          "three": {
            "name": "three",
            "type": {
              "scalarType": "int4"
            },
            "nullable": "nullable",
            "description": null
          }
        },
        "arguments": {
          "from": {
            "name": "from",
            "type": {
              "scalarType": "int4"
            },
            "nullable": "nullable",
            "description": null
          },
          "to": {
            "name": "to",
            "type": {
              "scalarType": "int4"
            },
            "nullable": "nullable",
            "description": null
          }
        },
        "description": "A native query used to test support for arrays"
      },
      "artist": {
        "sql": "SELECT * FROM public.\"Artist\"",
        "columns": {
          "ArtistId": {
            "name": "ArtistId",
            "type": {
              "scalarType": "int4"
            },
            "nullable": "nullable",
            "description": null
          },
          "Name": {
            "name": "Name",
            "type": {
              "scalarType": "varchar"
            },
            "nullable": "nullable",
            "description": null
          }
        },
        "arguments": {},
        "description": null
      },
      "artist_below_id": {
        "sql": "SELECT * FROM public.\"Artist\" WHERE \"ArtistId\" < {{id}}",
        "columns": {
          "id": {
            "name": "ArtistId",
            "type": {
              "scalarType": "int4"
            },
            "nullable": "nullable",
            "description": null
          },
          "name": {
            "name": "Name",
            "type": {
              "scalarType": "varchar"
            },
            "nullable": "nullable",
            "description": null
          }
        },
        "arguments": {
          "id": {
            "name": "id",
            "type": {
              "scalarType": "int4"
            },
            "nullable": "nullable",
            "description": null
          }
        },
        "description": null
      },
      "count_elements": {
        "sql": "SELECT array_length({{array_argument}}, 1) as result",
        "columns": {
          "result": {
            "name": "result",
            "type": {
              "scalarType": "int4"
            },
            "nullable": "nullable",
            "description": null
          }
        },
        "arguments": {
          "array_argument": {
            "name": "array_argument",
            "type": {
              "arrayType": {
                "scalarType": "text"
              }
            },
            "nullable": "nullable",
            "description": null
          }
        },
        "description": "A native query used to test support array-valued variables"
      },
      "delete_playlist_track": {
        "sql": "DELETE FROM public.\"PlaylistTrack\" WHERE \"TrackId\" = {{track_id}} RETURNING *",
        "columns": {
          "PlaylistId": {
            "name": "PlaylistId",
            "type": {
              "scalarType": "int4"
            },
            "nullable": "nullable",
            "description": null
          },
          "TrackId": {
            "name": "TrackId",
            "type": {
              "scalarType": "int4"
            },
            "nullable": "nullable",
            "description": null
          }
        },
        "arguments": {
          "track_id": {
            "name": "track_id",
            "type": {
              "scalarType": "int4"
            },
            "nullable": "nullable",
            "description": null
          }
        },
        "description": null,
        "isProcedure": true
      },
      "insert_album": {
        "sql": "INSERT INTO public.\"Album\" VALUES({{id}}, {{title}}, {{artist_id}}) RETURNING *",
        "columns": {
          "AlbumId": {
            "name": "AlbumId",
            "type": {
              "scalarType": "int4"
            },
            "nullable": "nullable",
            "description": null
          },
          "ArtistId": {
            "name": "ArtistId",
            "type": {
              "scalarType": "int4"
            },
            "nullable": "nullable",
            "description": null
          },
          "Title": {
            "name": "Title",
            "type": {
              "scalarType": "varchar"
            },
            "nullable": "nullable",
            "description": null
          }
        },
        "arguments": {
          "artist_id": {
            "name": "artist_id",
            "type": {
              "scalarType": "int4"
            },
            "nullable": "nullable",
            "description": null
          },
          "id": {
            "name": "id",
            "type": {
              "scalarType": "int4"
            },
            "nullable": "nullable",
            "description": null
          },
          "title": {
            "name": "title",
            "type": {
              "scalarType": "varchar"
            },
            "nullable": "nullable",
            "description": null
          }
        },
        "description": null,
        "isProcedure": true
      },
      "insert_artist": {
        "sql": "INSERT INTO public.\"Artist\" VALUES ({{id}}, {{name}}) RETURNING *",
        "columns": {
          "ArtistId": {
            "name": "ArtistId",
            "type": {
              "scalarType": "int4"
            },
            "nullable": "nullable",
            "description": null
          },
          "Name": {
            "name": "Name",
            "type": {
              "scalarType": "varchar"
            },
            "nullable": "nullable",
            "description": null
          }
        },
        "arguments": {
          "id": {
            "name": "id",
            "type": {
              "scalarType": "int4"
            },
            "nullable": "nullable",
            "description": null
          },
          "name": {
            "name": "name",
            "type": {
              "scalarType": "varchar"
            },
            "nullable": "nullable",
            "description": null
          }
        },
        "description": null,
        "isProcedure": true
      },
      "make_person": {
        "sql": "SELECT ROW({{name}}, {{address}})::person as result",
        "columns": {
          "result": {
            "name": "result",
            "type": {
              "compositeType": "person"
            },
            "nullable": "nullable",
            "description": null
          }
        },
        "arguments": {
          "address": {
            "name": "address",
            "type": {
              "compositeType": "person_address"
            },
            "nullable": "nullable",
            "description": null
          },
          "name": {
            "name": "name",
            "type": {
              "compositeType": "person_name"
            },
            "nullable": "nullable",
            "description": null
          }
        },
        "description": "A native query used to test support for composite types"
      },
      "summarize_organizations": {
        "sql": "SELECT 'The organization ' || org.name || ' has ' || no_committees::text || ' committees, ' || 'the largest of which has ' || max_members || ' members.' AS result FROM (SELECT orgs.* FROM unnest({{organizations}}) as orgs) AS org JOIN LATERAL ( SELECT count(committee.*) AS no_committees, max(members_agg.no_members) AS max_members FROM unnest(org.committees) AS committee JOIN LATERAL ( SELECT count(*) as no_members FROM unnest(committee.members) AS members) AS members_agg ON true) AS coms ON true",
        "columns": {
          "result": {
            "name": "result",
            "type": {
              "scalarType": "text"
            },
            "nullable": "nullable",
            "description": null
          }
        },
        "arguments": {
          "organizations": {
            "name": "organizations",
            "type": {
              "arrayType": {
                "compositeType": "organization"
              }
            },
            "nullable": "nullable",
            "description": null
          }
        },
        "description": "A native query used to test support array-valued variables"
      },
      "value_types": {
        "sql": "SELECT {{bool}} as bool, {{int4}} as int4, {{int2}} as int2, {{int8}} as int8, {{float4}} as float4, {{float8}} as \"float8\", {{numeric}} as numeric, {{char}} as char, {{varchar}} as \"varchar\", {{text}} as text, {{date}} as date, {{time}} as time, {{timetz}} as timetz, {{timestamp}} as timestamp, {{timestamptz}} as timestamptz, {{uuid}} as uuid",
        "columns": {
          "bool": {
            "name": "bool",
            "type": {
              "scalarType": "bool"
            },
            "nullable": "nullable",
            "description": null
          },
          "char": {
            "name": "char",
            "type": {
              "scalarType": "char"
            },
            "nullable": "nullable",
            "description": null
          },
          "date": {
            "name": "date",
            "type": {
              "scalarType": "date"
            },
            "nullable": "nullable",
            "description": null
          },
          "float4": {
            "name": "float4",
            "type": {
              "scalarType": "float4"
            },
            "nullable": "nullable",
            "description": null
          },
          "float8": {
            "name": "float8",
            "type": {
              "scalarType": "float8"
            },
            "nullable": "nullable",
            "description": null
          },
          "int2": {
            "name": "int2",
            "type": {
              "scalarType": "int2"
            },
            "nullable": "nullable",
            "description": null
          },
          "int4": {
            "name": "int4",
            "type": {
              "scalarType": "int4"
            },
            "nullable": "nullable",
            "description": null
          },
          "int8": {
            "name": "int8",
            "type": {
              "scalarType": "int8"
            },
            "nullable": "nullable",
            "description": null
          },
          "numeric": {
            "name": "numeric",
            "type": {
              "scalarType": "numeric"
            },
            "nullable": "nullable",
            "description": null
          },
          "text": {
            "name": "text",
            "type": {
              "scalarType": "text"
            },
            "nullable": "nullable",
            "description": null
          },
          "time": {
            "name": "time",
            "type": {
              "scalarType": "time"
            },
            "nullable": "nullable",
            "description": null
          },
          "timestamp": {
            "name": "timestamp",
            "type": {
              "scalarType": "timestamp"
            },
            "nullable": "nullable",
            "description": null
          },
          "timestamptz": {
            "name": "timestamptz",
            "type": {
              "scalarType": "timestamptz"
            },
            "nullable": "nullable",
            "description": null
          },
          "timetz": {
            "name": "timetz",
            "type": {
              "scalarType": "timetz"
            },
            "nullable": "nullable",
            "description": null
          },
          "uuid": {
            "name": "uuid",
            "type": {
              "scalarType": "uuid"
            },
            "nullable": "nullable",
            "description": null
          },
          "varchar": {
            "name": "varchar",
            "type": {
              "scalarType": "varchar"
            },
            "nullable": "nullable",
            "description": null
          }
        },
        "arguments": {
          "bool": {
            "name": "bool",
            "type": {
              "scalarType": "bool"
            },
            "nullable": "nullable",
            "description": null
          },
          "char": {
            "name": "char",
            "type": {
              "scalarType": "char"
            },
            "nullable": "nullable",
            "description": null
          },
          "date": {
            "name": "date",
            "type": {
              "scalarType": "date"
            },
            "nullable": "nullable",
            "description": null
          },
          "float4": {
            "name": "float4",
            "type": {
              "scalarType": "float4"
            },
            "nullable": "nullable",
            "description": null
          },
          "float8": {
            "name": "float8",
            "type": {
              "scalarType": "float8"
            },
            "nullable": "nullable",
            "description": null
          },
          "int2": {
            "name": "int2",
            "type": {
              "scalarType": "int2"
            },
            "nullable": "nullable",
            "description": null
          },
          "int4": {
            "name": "int4",
            "type": {
              "scalarType": "int4"
            },
            "nullable": "nullable",
            "description": null
          },
          "int8": {
            "name": "int8",
            "type": {
              "scalarType": "int8"
            },
            "nullable": "nullable",
            "description": null
          },
          "numeric": {
            "name": "numeric",
            "type": {
              "scalarType": "numeric"
            },
            "nullable": "nullable",
            "description": null
          },
          "text": {
            "name": "text",
            "type": {
              "scalarType": "text"
            },
            "nullable": "nullable",
            "description": null
          },
          "time": {
            "name": "time",
            "type": {
              "scalarType": "time"
            },
            "nullable": "nullable",
            "description": null
          },
          "timestamp": {
            "name": "timestamp",
            "type": {
              "scalarType": "timestamp"
            },
            "nullable": "nullable",
            "description": null
          },
          "timestamptz": {
            "name": "timestamptz",
            "type": {
              "scalarType": "timestamptz"
            },
            "nullable": "nullable",
            "description": null
          },
          "timetz": {
            "name": "timetz",
            "type": {
              "scalarType": "timetz"
            },
            "nullable": "nullable",
            "description": null
          },
          "uuid": {
            "name": "uuid",
            "type": {
              "scalarType": "uuid"
            },
            "nullable": "nullable",
            "description": null
          },
          "varchar": {
            "name": "varchar",
            "type": {
              "scalarType": "varchar"
            },
            "nullable": "nullable",
            "description": null
          }
        },
        "description": null
      }
    },
    "aggregateFunctions": {
      "bool": {
        "bool_and": {
          "returnType": "bool"
        },
        "bool_or": {
          "returnType": "bool"
        },
        "every": {
          "returnType": "bool"
        }
      },
      "char": {
        "max": {
          "returnType": "text"
        },
        "min": {
          "returnType": "text"
        }
      },
      "date": {
        "max": {
          "returnType": "date"
        },
        "min": {
          "returnType": "date"
        }
      },
      "float4": {
        "avg": {
          "returnType": "float8"
        },
        "max": {
          "returnType": "float4"
        },
        "min": {
          "returnType": "float4"
        },
        "stddev": {
          "returnType": "float8"
        },
        "stddev_pop": {
          "returnType": "float8"
        },
        "stddev_samp": {
          "returnType": "float8"
        },
        "sum": {
          "returnType": "float4"
        },
        "var_pop": {
          "returnType": "float8"
        },
        "var_samp": {
          "returnType": "float8"
        },
        "variance": {
          "returnType": "float8"
        }
      },
      "float8": {
        "avg": {
          "returnType": "float8"
        },
        "max": {
          "returnType": "float8"
        },
        "min": {
          "returnType": "float8"
        },
        "stddev": {
          "returnType": "float8"
        },
        "stddev_pop": {
          "returnType": "float8"
        },
        "stddev_samp": {
          "returnType": "float8"
        },
        "sum": {
          "returnType": "float8"
        },
        "var_pop": {
          "returnType": "float8"
        },
        "var_samp": {
          "returnType": "float8"
        },
        "variance": {
          "returnType": "float8"
        }
      },
      "int2": {
        "avg": {
          "returnType": "numeric"
        },
        "bit_and": {
          "returnType": "int2"
        },
        "bit_or": {
          "returnType": "int2"
        },
        "bit_xor": {
          "returnType": "int2"
        },
        "max": {
          "returnType": "int2"
        },
        "min": {
          "returnType": "int2"
        },
        "stddev": {
          "returnType": "numeric"
        },
        "stddev_pop": {
          "returnType": "numeric"
        },
        "stddev_samp": {
          "returnType": "numeric"
        },
        "sum": {
          "returnType": "int8"
        },
        "var_pop": {
          "returnType": "numeric"
        },
        "var_samp": {
          "returnType": "numeric"
        },
        "variance": {
          "returnType": "numeric"
        }
      },
      "int4": {
        "avg": {
          "returnType": "numeric"
        },
        "bit_and": {
          "returnType": "int4"
        },
        "bit_or": {
          "returnType": "int4"
        },
        "bit_xor": {
          "returnType": "int4"
        },
        "max": {
          "returnType": "int4"
        },
        "min": {
          "returnType": "int4"
        },
        "stddev": {
          "returnType": "numeric"
        },
        "stddev_pop": {
          "returnType": "numeric"
        },
        "stddev_samp": {
          "returnType": "numeric"
        },
        "sum": {
          "returnType": "int8"
        },
        "var_pop": {
          "returnType": "numeric"
        },
        "var_samp": {
          "returnType": "numeric"
        },
        "variance": {
          "returnType": "numeric"
        }
      },
      "int8": {
        "avg": {
          "returnType": "numeric"
        },
        "bit_and": {
          "returnType": "int8"
        },
        "bit_or": {
          "returnType": "int8"
        },
        "bit_xor": {
          "returnType": "int8"
        },
        "max": {
          "returnType": "int8"
        },
        "min": {
          "returnType": "int8"
        },
        "stddev": {
          "returnType": "numeric"
        },
        "stddev_pop": {
          "returnType": "numeric"
        },
        "stddev_samp": {
          "returnType": "numeric"
        },
        "sum": {
          "returnType": "numeric"
        },
        "var_pop": {
          "returnType": "numeric"
        },
        "var_samp": {
          "returnType": "numeric"
        },
        "variance": {
          "returnType": "numeric"
        }
      },
      "numeric": {
        "avg": {
          "returnType": "numeric"
        },
        "max": {
          "returnType": "numeric"
        },
        "min": {
          "returnType": "numeric"
        },
        "stddev": {
          "returnType": "numeric"
        },
        "stddev_pop": {
          "returnType": "numeric"
        },
        "stddev_samp": {
          "returnType": "numeric"
        },
        "sum": {
          "returnType": "numeric"
        },
        "var_pop": {
          "returnType": "numeric"
        },
        "var_samp": {
          "returnType": "numeric"
        },
        "variance": {
          "returnType": "numeric"
        }
      },
      "text": {
        "max": {
          "returnType": "text"
        },
        "min": {
          "returnType": "text"
        }
      },
      "time": {
        "avg": {
          "returnType": "interval"
        },
        "max": {
          "returnType": "time"
        },
        "min": {
          "returnType": "time"
        },
        "sum": {
          "returnType": "interval"
        }
      },
      "timestamp": {
        "max": {
          "returnType": "timestamp"
        },
        "min": {
          "returnType": "timestamp"
        }
      },
      "timestamptz": {
        "max": {
          "returnType": "timestamptz"
        },
        "min": {
          "returnType": "timestamptz"
        }
      },
      "timetz": {
        "max": {
          "returnType": "timetz"
        },
        "min": {
          "returnType": "timetz"
        }
      },
      "varchar": {
        "max": {
<<<<<<< HEAD
          "returnType": "text"
        },
        "min": {
          "returnType": "text"
=======
          "returnType": "bpchar"
        },
        "min": {
          "returnType": "bpchar"
>>>>>>> 9b606a1e
        }
      }
    },
    "comparisonOperators": {
      "bool": {
        "_eq": {
          "operatorName": "=",
          "operatorKind": "equal",
          "argumentType": "bool",
          "isInfix": true
        },
        "_gt": {
          "operatorName": ">",
          "operatorKind": "custom",
          "argumentType": "bool",
          "isInfix": true
        },
        "_gte": {
          "operatorName": ">=",
          "operatorKind": "custom",
          "argumentType": "bool",
          "isInfix": true
        },
        "_in": {
          "operatorName": "IN",
          "operatorKind": "in",
          "argumentType": "bool",
          "isInfix": true
        },
        "_lt": {
          "operatorName": "<",
          "operatorKind": "custom",
          "argumentType": "bool",
          "isInfix": true
        },
        "_lte": {
          "operatorName": "<=",
          "operatorKind": "custom",
          "argumentType": "bool",
          "isInfix": true
        },
        "_neq": {
          "operatorName": "<>",
          "operatorKind": "custom",
          "argumentType": "bool",
          "isInfix": true
        }
      },
      "char": {
        "_eq": {
          "operatorName": "=",
          "operatorKind": "equal",
          "argumentType": "char",
          "isInfix": true
        },
        "_gt": {
          "operatorName": ">",
          "operatorKind": "custom",
          "argumentType": "char",
          "isInfix": true
        },
        "_gte": {
          "operatorName": ">=",
          "operatorKind": "custom",
          "argumentType": "char",
          "isInfix": true
        },
        "_ilike": {
          "operatorName": "~~*",
          "operatorKind": "custom",
          "argumentType": "char",
          "isInfix": true
        },
        "_in": {
          "operatorName": "IN",
          "operatorKind": "in",
          "argumentType": "char",
          "isInfix": true
        },
        "_iregex": {
          "operatorName": "~*",
          "operatorKind": "custom",
          "argumentType": "char",
          "isInfix": true
        },
        "_like": {
          "operatorName": "~~",
          "operatorKind": "custom",
          "argumentType": "char",
          "isInfix": true
        },
        "_lt": {
          "operatorName": "<",
          "operatorKind": "custom",
          "argumentType": "char",
          "isInfix": true
        },
        "_lte": {
          "operatorName": "<=",
          "operatorKind": "custom",
          "argumentType": "char",
          "isInfix": true
        },
        "_neq": {
          "operatorName": "<>",
          "operatorKind": "custom",
          "argumentType": "char",
          "isInfix": true
        },
        "_nilike": {
          "operatorName": "!~~*",
          "operatorKind": "custom",
          "argumentType": "char",
          "isInfix": true
        },
        "_niregex": {
          "operatorName": "!~*",
          "operatorKind": "custom",
          "argumentType": "char",
          "isInfix": true
        },
        "_nlike": {
          "operatorName": "!~~",
          "operatorKind": "custom",
          "argumentType": "char",
          "isInfix": true
        },
        "_nregex": {
          "operatorName": "!~",
          "operatorKind": "custom",
          "argumentType": "char",
          "isInfix": true
        },
        "_regex": {
          "operatorName": "~",
          "operatorKind": "custom",
          "argumentType": "char",
          "isInfix": true
        },
        "starts_with": {
          "operatorName": "starts_with",
          "operatorKind": "custom",
          "argumentType": "char",
          "isInfix": false
        },
        "ts_match_tt": {
          "operatorName": "ts_match_tt",
          "operatorKind": "custom",
          "argumentType": "char",
          "isInfix": false
        }
      },
      "date": {
        "_eq": {
          "operatorName": "=",
          "operatorKind": "equal",
          "argumentType": "date",
          "isInfix": true
        },
        "_gt": {
          "operatorName": ">",
          "operatorKind": "custom",
          "argumentType": "date",
          "isInfix": true
        },
        "_gte": {
          "operatorName": ">=",
          "operatorKind": "custom",
          "argumentType": "date",
          "isInfix": true
        },
        "_in": {
          "operatorName": "IN",
          "operatorKind": "in",
          "argumentType": "date",
          "isInfix": true
        },
        "_lt": {
          "operatorName": "<",
          "operatorKind": "custom",
          "argumentType": "date",
          "isInfix": true
        },
        "_lte": {
          "operatorName": "<=",
          "operatorKind": "custom",
          "argumentType": "date",
          "isInfix": true
        },
        "_neq": {
          "operatorName": "<>",
          "operatorKind": "custom",
          "argumentType": "date",
          "isInfix": true
        }
      },
      "float4": {
        "_eq": {
          "operatorName": "=",
          "operatorKind": "equal",
          "argumentType": "float4",
          "isInfix": true
        },
        "_gt": {
          "operatorName": ">",
          "operatorKind": "custom",
          "argumentType": "float4",
          "isInfix": true
        },
        "_gte": {
          "operatorName": ">=",
          "operatorKind": "custom",
          "argumentType": "float4",
          "isInfix": true
        },
        "_in": {
          "operatorName": "IN",
          "operatorKind": "in",
          "argumentType": "float4",
          "isInfix": true
        },
        "_lt": {
          "operatorName": "<",
          "operatorKind": "custom",
          "argumentType": "float4",
          "isInfix": true
        },
        "_lte": {
          "operatorName": "<=",
          "operatorKind": "custom",
          "argumentType": "float4",
          "isInfix": true
        },
        "_neq": {
          "operatorName": "<>",
          "operatorKind": "custom",
          "argumentType": "float4",
          "isInfix": true
        }
      },
      "float8": {
        "_eq": {
          "operatorName": "=",
          "operatorKind": "equal",
          "argumentType": "float8",
          "isInfix": true
        },
        "_gt": {
          "operatorName": ">",
          "operatorKind": "custom",
          "argumentType": "float8",
          "isInfix": true
        },
        "_gte": {
          "operatorName": ">=",
          "operatorKind": "custom",
          "argumentType": "float8",
          "isInfix": true
        },
        "_in": {
          "operatorName": "IN",
          "operatorKind": "in",
          "argumentType": "float8",
          "isInfix": true
        },
        "_lt": {
          "operatorName": "<",
          "operatorKind": "custom",
          "argumentType": "float8",
          "isInfix": true
        },
        "_lte": {
          "operatorName": "<=",
          "operatorKind": "custom",
          "argumentType": "float8",
          "isInfix": true
        },
        "_neq": {
          "operatorName": "<>",
          "operatorKind": "custom",
          "argumentType": "float8",
          "isInfix": true
        }
      },
      "int2": {
        "_eq": {
          "operatorName": "=",
          "operatorKind": "equal",
          "argumentType": "int2",
          "isInfix": true
        },
        "_gt": {
          "operatorName": ">",
          "operatorKind": "custom",
          "argumentType": "int2",
          "isInfix": true
        },
        "_gte": {
          "operatorName": ">=",
          "operatorKind": "custom",
          "argumentType": "int2",
          "isInfix": true
        },
        "_in": {
          "operatorName": "IN",
          "operatorKind": "in",
          "argumentType": "int2",
          "isInfix": true
        },
        "_lt": {
          "operatorName": "<",
          "operatorKind": "custom",
          "argumentType": "int2",
          "isInfix": true
        },
        "_lte": {
          "operatorName": "<=",
          "operatorKind": "custom",
          "argumentType": "int2",
          "isInfix": true
        },
        "_neq": {
          "operatorName": "<>",
          "operatorKind": "custom",
          "argumentType": "int2",
          "isInfix": true
        }
      },
      "int4": {
        "_eq": {
          "operatorName": "=",
          "operatorKind": "equal",
          "argumentType": "int4",
          "isInfix": true
        },
        "_gt": {
          "operatorName": ">",
          "operatorKind": "custom",
          "argumentType": "int4",
          "isInfix": true
        },
        "_gte": {
          "operatorName": ">=",
          "operatorKind": "custom",
          "argumentType": "int4",
          "isInfix": true
        },
        "_in": {
          "operatorName": "IN",
          "operatorKind": "in",
          "argumentType": "int4",
          "isInfix": true
        },
        "_lt": {
          "operatorName": "<",
          "operatorKind": "custom",
          "argumentType": "int4",
          "isInfix": true
        },
        "_lte": {
          "operatorName": "<=",
          "operatorKind": "custom",
          "argumentType": "int4",
          "isInfix": true
        },
        "_neq": {
          "operatorName": "<>",
          "operatorKind": "custom",
          "argumentType": "int4",
          "isInfix": true
        }
      },
      "int8": {
        "_eq": {
          "operatorName": "=",
          "operatorKind": "equal",
          "argumentType": "int8",
          "isInfix": true
        },
        "_gt": {
          "operatorName": ">",
          "operatorKind": "custom",
          "argumentType": "int8",
          "isInfix": true
        },
        "_gte": {
          "operatorName": ">=",
          "operatorKind": "custom",
          "argumentType": "int8",
          "isInfix": true
        },
        "_in": {
          "operatorName": "IN",
          "operatorKind": "in",
          "argumentType": "int8",
          "isInfix": true
        },
        "_lt": {
          "operatorName": "<",
          "operatorKind": "custom",
          "argumentType": "int8",
          "isInfix": true
        },
        "_lte": {
          "operatorName": "<=",
          "operatorKind": "custom",
          "argumentType": "int8",
          "isInfix": true
        },
        "_neq": {
          "operatorName": "<>",
          "operatorKind": "custom",
          "argumentType": "int8",
          "isInfix": true
        }
      },
      "numeric": {
        "_eq": {
          "operatorName": "=",
          "operatorKind": "equal",
          "argumentType": "numeric",
          "isInfix": true
        },
        "_gt": {
          "operatorName": ">",
          "operatorKind": "custom",
          "argumentType": "numeric",
          "isInfix": true
        },
        "_gte": {
          "operatorName": ">=",
          "operatorKind": "custom",
          "argumentType": "numeric",
          "isInfix": true
        },
        "_in": {
          "operatorName": "IN",
          "operatorKind": "in",
          "argumentType": "numeric",
          "isInfix": true
        },
        "_lt": {
          "operatorName": "<",
          "operatorKind": "custom",
          "argumentType": "numeric",
          "isInfix": true
        },
        "_lte": {
          "operatorName": "<=",
          "operatorKind": "custom",
          "argumentType": "numeric",
          "isInfix": true
        },
        "_neq": {
          "operatorName": "<>",
          "operatorKind": "custom",
          "argumentType": "numeric",
          "isInfix": true
        }
      },
      "text": {
        "_eq": {
          "operatorName": "=",
          "operatorKind": "equal",
          "argumentType": "text",
          "isInfix": true
        },
        "_gt": {
          "operatorName": ">",
          "operatorKind": "custom",
          "argumentType": "text",
          "isInfix": true
        },
        "_gte": {
          "operatorName": ">=",
          "operatorKind": "custom",
          "argumentType": "text",
          "isInfix": true
        },
        "_ilike": {
          "operatorName": "~~*",
          "operatorKind": "custom",
          "argumentType": "text",
          "isInfix": true
        },
        "_in": {
          "operatorName": "IN",
          "operatorKind": "in",
          "argumentType": "text",
          "isInfix": true
        },
        "_iregex": {
          "operatorName": "~*",
          "operatorKind": "custom",
          "argumentType": "text",
          "isInfix": true
        },
        "_like": {
          "operatorName": "~~",
          "operatorKind": "custom",
          "argumentType": "text",
          "isInfix": true
        },
        "_lt": {
          "operatorName": "<",
          "operatorKind": "custom",
          "argumentType": "text",
          "isInfix": true
        },
        "_lte": {
          "operatorName": "<=",
          "operatorKind": "custom",
          "argumentType": "text",
          "isInfix": true
        },
        "_neq": {
          "operatorName": "<>",
          "operatorKind": "custom",
          "argumentType": "text",
          "isInfix": true
        },
        "_nilike": {
          "operatorName": "!~~*",
          "operatorKind": "custom",
          "argumentType": "text",
          "isInfix": true
        },
        "_niregex": {
          "operatorName": "!~*",
          "operatorKind": "custom",
          "argumentType": "text",
          "isInfix": true
        },
        "_nlike": {
          "operatorName": "!~~",
          "operatorKind": "custom",
          "argumentType": "text",
          "isInfix": true
        },
        "_nregex": {
          "operatorName": "!~",
          "operatorKind": "custom",
          "argumentType": "text",
          "isInfix": true
        },
        "_regex": {
          "operatorName": "~",
          "operatorKind": "custom",
          "argumentType": "text",
          "isInfix": true
        },
        "starts_with": {
          "operatorName": "starts_with",
          "operatorKind": "custom",
          "argumentType": "text",
          "isInfix": false
        },
        "ts_match_tt": {
          "operatorName": "ts_match_tt",
          "operatorKind": "custom",
          "argumentType": "text",
          "isInfix": false
        }
      },
      "time": {
        "_eq": {
          "operatorName": "=",
          "operatorKind": "equal",
          "argumentType": "time",
          "isInfix": true
        },
        "_gt": {
          "operatorName": ">",
          "operatorKind": "custom",
          "argumentType": "time",
          "isInfix": true
        },
        "_gte": {
          "operatorName": ">=",
          "operatorKind": "custom",
          "argumentType": "time",
          "isInfix": true
        },
        "_in": {
          "operatorName": "IN",
          "operatorKind": "in",
          "argumentType": "time",
          "isInfix": true
        },
        "_lt": {
          "operatorName": "<",
          "operatorKind": "custom",
          "argumentType": "time",
          "isInfix": true
        },
        "_lte": {
          "operatorName": "<=",
          "operatorKind": "custom",
          "argumentType": "time",
          "isInfix": true
        },
        "_neq": {
          "operatorName": "<>",
          "operatorKind": "custom",
          "argumentType": "time",
          "isInfix": true
        }
      },
      "timestamp": {
        "_eq": {
          "operatorName": "=",
          "operatorKind": "equal",
          "argumentType": "timestamp",
          "isInfix": true
        },
        "_gt": {
          "operatorName": ">",
          "operatorKind": "custom",
          "argumentType": "timestamp",
          "isInfix": true
        },
        "_gte": {
          "operatorName": ">=",
          "operatorKind": "custom",
          "argumentType": "timestamp",
          "isInfix": true
        },
        "_in": {
          "operatorName": "IN",
          "operatorKind": "in",
          "argumentType": "timestamp",
          "isInfix": true
        },
        "_lt": {
          "operatorName": "<",
          "operatorKind": "custom",
          "argumentType": "timestamp",
          "isInfix": true
        },
        "_lte": {
          "operatorName": "<=",
          "operatorKind": "custom",
          "argumentType": "timestamp",
          "isInfix": true
        },
        "_neq": {
          "operatorName": "<>",
          "operatorKind": "custom",
          "argumentType": "timestamp",
          "isInfix": true
        }
      },
      "timestamptz": {
        "_eq": {
          "operatorName": "=",
          "operatorKind": "equal",
          "argumentType": "timestamptz",
          "isInfix": true
        },
        "_gt": {
          "operatorName": ">",
          "operatorKind": "custom",
          "argumentType": "timestamptz",
          "isInfix": true
        },
        "_gte": {
          "operatorName": ">=",
          "operatorKind": "custom",
          "argumentType": "timestamptz",
          "isInfix": true
        },
        "_in": {
          "operatorName": "IN",
          "operatorKind": "in",
          "argumentType": "timestamptz",
          "isInfix": true
        },
        "_lt": {
          "operatorName": "<",
          "operatorKind": "custom",
          "argumentType": "timestamptz",
          "isInfix": true
        },
        "_lte": {
          "operatorName": "<=",
          "operatorKind": "custom",
          "argumentType": "timestamptz",
          "isInfix": true
        },
        "_neq": {
          "operatorName": "<>",
          "operatorKind": "custom",
          "argumentType": "timestamptz",
          "isInfix": true
        }
      },
      "timetz": {
        "_eq": {
          "operatorName": "=",
          "operatorKind": "equal",
          "argumentType": "timetz",
          "isInfix": true
        },
        "_gt": {
          "operatorName": ">",
          "operatorKind": "custom",
          "argumentType": "timetz",
          "isInfix": true
        },
        "_gte": {
          "operatorName": ">=",
          "operatorKind": "custom",
          "argumentType": "timetz",
          "isInfix": true
        },
        "_in": {
          "operatorName": "IN",
          "operatorKind": "in",
          "argumentType": "timetz",
          "isInfix": true
        },
        "_lt": {
          "operatorName": "<",
          "operatorKind": "custom",
          "argumentType": "timetz",
          "isInfix": true
        },
        "_lte": {
          "operatorName": "<=",
          "operatorKind": "custom",
          "argumentType": "timetz",
          "isInfix": true
        },
        "_neq": {
          "operatorName": "<>",
          "operatorKind": "custom",
          "argumentType": "timetz",
          "isInfix": true
        }
      },
      "uuid": {
        "_eq": {
          "operatorName": "=",
          "operatorKind": "equal",
          "argumentType": "uuid",
          "isInfix": true
        },
        "_gt": {
          "operatorName": ">",
          "operatorKind": "custom",
          "argumentType": "uuid",
          "isInfix": true
        },
        "_gte": {
          "operatorName": ">=",
          "operatorKind": "custom",
          "argumentType": "uuid",
          "isInfix": true
        },
        "_in": {
          "operatorName": "IN",
          "operatorKind": "in",
          "argumentType": "uuid",
          "isInfix": true
        },
        "_lt": {
          "operatorName": "<",
          "operatorKind": "custom",
          "argumentType": "uuid",
          "isInfix": true
        },
        "_lte": {
          "operatorName": "<=",
          "operatorKind": "custom",
          "argumentType": "uuid",
          "isInfix": true
        },
        "_neq": {
          "operatorName": "<>",
          "operatorKind": "custom",
          "argumentType": "uuid",
          "isInfix": true
        }
      },
      "varchar": {
        "_eq": {
          "operatorName": "=",
          "operatorKind": "equal",
          "argumentType": "varchar",
          "isInfix": true
        },
        "_gt": {
          "operatorName": ">",
          "operatorKind": "custom",
          "argumentType": "varchar",
          "isInfix": true
        },
        "_gte": {
          "operatorName": ">=",
          "operatorKind": "custom",
          "argumentType": "varchar",
          "isInfix": true
        },
        "_ilike": {
          "operatorName": "~~*",
          "operatorKind": "custom",
          "argumentType": "varchar",
          "isInfix": true
        },
        "_in": {
          "operatorName": "IN",
          "operatorKind": "in",
          "argumentType": "varchar",
          "isInfix": true
        },
        "_iregex": {
          "operatorName": "~*",
          "operatorKind": "custom",
          "argumentType": "varchar",
          "isInfix": true
        },
        "_like": {
          "operatorName": "~~",
          "operatorKind": "custom",
          "argumentType": "varchar",
          "isInfix": true
        },
        "_lt": {
          "operatorName": "<",
          "operatorKind": "custom",
          "argumentType": "varchar",
          "isInfix": true
        },
        "_lte": {
          "operatorName": "<=",
          "operatorKind": "custom",
          "argumentType": "varchar",
          "isInfix": true
        },
        "_neq": {
          "operatorName": "<>",
          "operatorKind": "custom",
          "argumentType": "varchar",
          "isInfix": true
        },
        "_nilike": {
          "operatorName": "!~~*",
          "operatorKind": "custom",
          "argumentType": "varchar",
          "isInfix": true
        },
        "_niregex": {
          "operatorName": "!~*",
          "operatorKind": "custom",
          "argumentType": "varchar",
          "isInfix": true
        },
        "_nlike": {
          "operatorName": "!~~",
          "operatorKind": "custom",
          "argumentType": "varchar",
          "isInfix": true
        },
        "_nregex": {
          "operatorName": "!~",
          "operatorKind": "custom",
          "argumentType": "varchar",
          "isInfix": true
        },
        "_regex": {
          "operatorName": "~",
          "operatorKind": "custom",
          "argumentType": "varchar",
          "isInfix": true
        },
        "starts_with": {
          "operatorName": "starts_with",
          "operatorKind": "custom",
          "argumentType": "varchar",
          "isInfix": false
        },
        "ts_match_tt": {
          "operatorName": "ts_match_tt",
          "operatorKind": "custom",
          "argumentType": "varchar",
          "isInfix": false
        }
      }
    },
    "typeRepresentations": {}
  },
  "introspectionOptions": {
    "excludedSchemas": [
      "information_schema",
      "pg_catalog",
      "tiger",
      "crdb_internal",
      "columnar",
      "columnar_internal"
    ],
    "unqualifiedSchemasForTables": ["public"],
    "unqualifiedSchemasForTypesAndProcedures": [
      "public",
      "pg_catalog",
      "tiger"
    ],
    "comparisonOperatorMapping": [
      {
        "operatorName": "=",
        "exposedName": "_eq",
        "operatorKind": "equal"
      },
      {
        "operatorName": "<=",
        "exposedName": "_lte",
        "operatorKind": "custom"
      },
      {
        "operatorName": ">",
        "exposedName": "_gt",
        "operatorKind": "custom"
      },
      {
        "operatorName": ">=",
        "exposedName": "_gte",
        "operatorKind": "custom"
      },
      {
        "operatorName": "<",
        "exposedName": "_lt",
        "operatorKind": "custom"
      },
      {
        "operatorName": "!=",
        "exposedName": "_neq",
        "operatorKind": "custom"
      },
      {
        "operatorName": "LIKE",
        "exposedName": "_like",
        "operatorKind": "custom"
      },
      {
        "operatorName": "NOT LIKE",
        "exposedName": "_nlike",
        "operatorKind": "custom"
      },
      {
        "operatorName": "ILIKE",
        "exposedName": "_ilike",
        "operatorKind": "custom"
      },
      {
        "operatorName": "NOT ILIKE",
        "exposedName": "_nilike",
        "operatorKind": "custom"
      },
      {
        "operatorName": "SIMILAR TO",
        "exposedName": "_similar",
        "operatorKind": "custom"
      },
      {
        "operatorName": "NOT SIMILAR TO",
        "exposedName": "_nsimilar",
        "operatorKind": "custom"
      },
      {
        "operatorName": "<>",
        "exposedName": "_neq",
        "operatorKind": "custom"
      },
      {
        "operatorName": "~~",
        "exposedName": "_like",
        "operatorKind": "custom"
      },
      {
        "operatorName": "!~~",
        "exposedName": "_nlike",
        "operatorKind": "custom"
      },
      {
        "operatorName": "~~*",
        "exposedName": "_ilike",
        "operatorKind": "custom"
      },
      {
        "operatorName": "!~~*",
        "exposedName": "_nilike",
        "operatorKind": "custom"
      },
      {
        "operatorName": "~",
        "exposedName": "_regex",
        "operatorKind": "custom"
      },
      {
        "operatorName": "!~",
        "exposedName": "_nregex",
        "operatorKind": "custom"
      },
      {
        "operatorName": "~*",
        "exposedName": "_iregex",
        "operatorKind": "custom"
      },
      {
        "operatorName": "!~*",
        "exposedName": "_niregex",
        "operatorKind": "custom"
      }
    ],
    "introspectPrefixFunctionComparisonOperators": [
      "box_above",
      "box_below",
      "box_contain",
      "box_contain_pt",
      "box_contained",
      "box_left",
      "box_overabove",
      "box_overbelow",
      "box_overlap",
      "box_overleft",
      "box_overright",
      "box_right",
      "box_same",
      "circle_above",
      "circle_below",
      "circle_contain",
      "circle_contain_pt",
      "circle_contained",
      "circle_left",
      "circle_overabove",
      "circle_overbelow",
      "circle_overlap",
      "circle_overleft",
      "circle_overright",
      "circle_right",
      "circle_same",
      "contains_2d",
      "equals",
      "geography_overlaps",
      "geometry_above",
      "geometry_below",
      "geometry_contained_3d",
      "geometry_contains",
      "geometry_contains_3d",
      "geometry_contains_nd",
      "geometry_left",
      "geometry_overabove",
      "geometry_overbelow",
      "geometry_overlaps",
      "geometry_overlaps_3d",
      "geometry_overlaps_nd",
      "geometry_overleft",
      "geometry_overright",
      "geometry_right",
      "geometry_same",
      "geometry_same_3d",
      "geometry_same_nd",
      "geometry_within",
      "geometry_within_nd",
      "inet_same_family",
      "inter_lb",
      "inter_sb",
      "inter_sl",
      "is_contained_2d",
      "ishorizontal",
      "isparallel",
      "isperp",
      "isvertical",
      "jsonb_contained",
      "jsonb_contains",
      "jsonb_exists",
      "jsonb_path_exists_opr",
      "jsonb_path_match_opr",
      "line_intersect",
      "line_parallel",
      "line_perp",
      "lseg_intersect",
      "lseg_parallel",
      "lseg_perp",
      "network_overlap",
      "network_sub",
      "network_sup",
      "on_pb",
      "on_pl",
      "on_ppath",
      "on_ps",
      "on_sb",
      "on_sl",
      "overlaps_2d",
      "path_contain_pt",
      "path_inter",
      "point_above",
      "point_below",
      "point_horiz",
      "point_left",
      "point_right",
      "point_vert",
      "poly_above",
      "poly_below",
      "poly_contain",
      "poly_contain_pt",
      "poly_contained",
      "poly_left",
      "poly_overabove",
      "poly_overbelow",
      "poly_overlap",
      "poly_overleft",
      "poly_overright",
      "poly_right",
      "poly_same",
      "pt_contained_poly",
      "st_3dintersects",
      "st_contains",
      "st_containsproperly",
      "st_coveredby",
      "st_covers",
      "st_crosses",
      "st_disjoint",
      "st_equals",
      "st_intersects",
      "st_isvalid",
      "st_orderingequals",
      "st_overlaps",
      "st_relatematch",
      "st_touches",
      "st_within",
      "starts_with",
      "ts_match_qv",
      "ts_match_tq",
      "ts_match_tt",
      "ts_match_vq",
      "tsq_mcontained",
      "tsq_mcontains",
      "xmlexists",
      "xmlvalidate",
      "xpath_exists"
    ]
  },
  "mutationsVersion": null
}<|MERGE_RESOLUTION|>--- conflicted
+++ resolved
@@ -1822,17 +1822,10 @@
       },
       "varchar": {
         "max": {
-<<<<<<< HEAD
-          "returnType": "text"
+          "returnType": "varchar"
         },
         "min": {
-          "returnType": "text"
-=======
-          "returnType": "bpchar"
-        },
-        "min": {
-          "returnType": "bpchar"
->>>>>>> 9b606a1e
+          "returnType": "varchar"
         }
       }
     },
