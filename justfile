set shell := ["bash", "-c"]

CONNECTOR_IMAGE_NAME := "ghcr.io/hasura/ndc-postgres"
CONNECTOR_IMAGE_TAG := "dev"
CONNECTOR_IMAGE := CONNECTOR_IMAGE_NAME + ":" + CONNECTOR_IMAGE_TAG

POSTGRESQL_CONNECTION_STRING := "postgresql://postgres:password@localhost:64002"
POSTGRES_CHINOOK_DEPLOYMENT := "static/chinook-deployment.json"

COCKROACH_CONNECTION_STRING := "postgresql://postgres:password@localhost:64003/defaultdb"
COCKROACH_CHINOOK_DEPLOYMENT := "static/cockroach/chinook-deployment.json"

CITUS_CONNECTION_STRING := "postgresql://postgres:password@localhost:64004?sslmode=disable"
CITUS_CHINOOK_DEPLOYMENT := "static/citus/chinook-deployment.json"

AURORA_CONNECTION_STRING := env_var_or_default('AURORA_CONNECTION_STRING', '')
AURORA_CHINOOK_DEPLOYMENT := "static/aurora/chinook-deployment.json"
AURORA_CHINOOK_DEPLOYMENT_TEMPLATE := "static/aurora/chinook-deployment-template.json"

# Notes:
# * Building Docker images will not work on macOS.
#   You can use `main` instead, by running:
#     just --set CONNECTOR_IMAGE_TAG dev-main <targets>

# check everything
check: format-check find-unused-dependencies build lint test

# run the connector
run: start-dependencies
  RUST_LOG=INFO \
  OTEL_EXPORTER_OTLP_TRACES_ENDPOINT=http://localhost:4317 \
  OTEL_SERVICE_NAME=ndc-postgres \
    cargo run --bin ndc-postgres --release -- serve --configuration {{POSTGRES_CHINOOK_DEPLOYMENT}} > /tmp/ndc-postgres.log

# run the connector inside a Docker image
run-in-docker: build-docker-with-nix start-dependencies
  #!/usr/bin/env bash
  set -e -u -o pipefail

  configuration_file="$(mktemp)"
  trap 'rm -f "$configuration_file"' EXIT

  echo '> Generating the configuration...'
  docker run \
    --name=ndc-postgres-configuration \
    --rm \
    --detach \
    --platform=linux/amd64 \
    --net='ndc-postgres_default' \
    --publish='9100:9100' \
    {{CONNECTOR_IMAGE}} \
    configuration serve
  trap 'docker stop ndc-postgres-configuration' EXIT
  CONFIGURATION_SERVER_URL='http://localhost:9100/'
  ./scripts/wait-until --timeout=30 --report -- nc -z localhost 9100
  curl -fsS "$CONFIGURATION_SERVER_URL" \
    | jq --arg connection_uris 'postgresql://postgres:password@postgres' '. + {"connection_uris": $connection_uris}' \
    | curl -fsS "$CONFIGURATION_SERVER_URL" -H 'Content-Type: application/json' -d @- \
    > "$configuration_file"

  echo '> Starting the server...'
  docker run \
    --name=ndc-postgres \
    --rm \
    --interactive \
    --tty \
    --platform=linux/amd64 \
    --net='ndc-postgres_default' \
    --publish='8100:8100' \
    --env=RUST_LOG='INFO' \
    --mount="type=bind,source=${configuration_file},target=/deployment.json,readonly=true" \
    {{CONNECTOR_IMAGE}} \
    serve \
    --configuration='/deployment.json'

# watch the code, then test and re-run on changes
dev: start-dependencies
  RUST_LOG=INFO \
    OTEL_EXPORTER_OTLP_TRACES_ENDPOINT=http://localhost:4317 \
    OTEL_SERVICE_NAME=ndc-postgres \
    cargo watch -i "**/snapshots/*" \
    -c \
    -x 'test -p query-engine-translation -p ndc-postgres' \
    -x clippy \
    -x 'run --bin ndc-postgres -- serve --configuration {{POSTGRES_CHINOOK_DEPLOYMENT}}'

# watch the code, then test and re-run on changes
dev-cockroach: start-dependencies
  RUST_LOG=INFO \
    OTEL_EXPORTER_OTLP_TRACES_ENDPOINT=http://localhost:4317 \
    OTEL_SERVICE_NAME=cockroach-ndc \
    cargo watch -i "**/snapshots/*" \
    -c \
    -x 'test -p query-engine-translation -p ndc-cockroach' \
    -x clippy \
    -x 'run --bin ndc-cockroach -- serve --configuration {{COCKROACH_CHINOOK_DEPLOYMENT}}'

# watch the code, then test and re-run on changes
dev-citus: start-dependencies
  RUST_LOG=INFO \
    OTEL_EXPORTER_OTLP_TRACES_ENDPOINT=http://localhost:4317 \
    OTEL_SERVICE_NAME=citus-ndc \
    cargo watch -i "**/snapshots/*" \
    -c \
    -x 'test -p query-engine-translation -p ndc-citus' \
    -x clippy \
    -x 'run --bin ndc-citus -- serve --configuration {{CITUS_CHINOOK_DEPLOYMENT}}'

# Run postgres, testing against external DBs like Aurora
test-other-dbs: create-aurora-deployment start-dependencies
  RUST_LOG=INFO \
    OTEL_EXPORTER_OTLP_TRACES_ENDPOINT=http://localhost:4317 \
    OTEL_SERVICE_NAME=ndc-postgres \
    cargo watch -i "**/snapshots/*" \
    -c \
    -x 'test -p other-db-tests --all-features' \
    -x clippy \
    -x 'run --bin ndc-postgres -- serve --configuration {{AURORA_CHINOOK_DEPLOYMENT}}'

# watch the code, and re-run on changes
watch-run: start-dependencies
  RUST_LOG=DEBUG \
    cargo watch -i "tests/snapshots/*" \
    -c \
    -x 'run --bin ndc-postgres -- serve --configuration {{POSTGRES_CHINOOK_DEPLOYMENT}}'

# Run ndc-postgres with rust-gdb.
debug: start-dependencies
  cargo build
  RUST_LOG=DEBUG \
    rust-gdb --args target/debug/ndc-postgres serve --configuration {{POSTGRES_CHINOOK_DEPLOYMENT}}

# Run the server and produce a flamegraph profile
flamegraph: start-dependencies
  CARGO_PROFILE_RELEASE_DEBUG=true \
  RUST_LOG=DEBUG \
  OTEL_EXPORTER_OTLP_TRACES_ENDPOINT=http://localhost:4317 \
  OTEL_SERVICE_NAME=postgres-ndc \
    cargo flamegraph --bin ndc-postgres -- \
    serve --configuration {{POSTGRES_CHINOOK_DEPLOYMENT}} > /tmp/ndc-postgres.log

# build everything
build:
  cargo build --all-targets

# build and open docs
doc:
  cargo doc --lib --no-deps --open

# run all tests
<<<<<<< HEAD
test *args: start-dependencies start-cockroach-dependencies start-citus-dependencies create-aurora-deployment
=======
test: start-dependencies create-aurora-deployment
>>>>>>> d8655810
  #!/usr/bin/env bash

  # choose a test runner
  if command -v cargo-nextest > /dev/null; then
    TEST_COMMAND=(cargo nextest run --no-fail-fast)
  else
    TEST_COMMAND=(cargo test --no-fail-fast)
  fi

  # enable the "aurora" feature if the connection string is set
  if [[ -n '{{AURORA_CONNECTION_STRING}}' ]]; then
    TEST_COMMAND+=(--features aurora)
  else
    echo "$(tput bold)$(tput setaf 3)WARNING:$(tput sgr0) Skipping the Aurora tests because the connection string is unset."; \
  fi

  TEST_COMMAND+=({{ args }})

  echo "$(tput bold)${TEST_COMMAND[*]}$(tput sgr0)"
  RUST_LOG=DEBUG "${TEST_COMMAND[@]}"

# re-generate the deployment configuration file
generate-chinook-configuration: build start-dependencies
  ./scripts/generate-chinook-configuration.sh 'ndc-postgres' '{{POSTGRESQL_CONNECTION_STRING}}' '{{POSTGRES_CHINOOK_DEPLOYMENT}}'
  ./scripts/generate-chinook-configuration.sh 'ndc-citus' '{{CITUS_CONNECTION_STRING}}' '{{CITUS_CHINOOK_DEPLOYMENT}}'
  ./scripts/generate-chinook-configuration.sh 'ndc-cockroach' '{{COCKROACH_CONNECTION_STRING}}' '{{COCKROACH_CHINOOK_DEPLOYMENT}}'
  @ if [[ -n '{{AURORA_CONNECTION_STRING}}' ]]; then \
    echo "$(tput bold)./scripts/generate-chinook-configuration.sh 'ndc-postgres' '{{AURORA_CONNECTION_STRING}}' '{{AURORA_CHINOOK_DEPLOYMENT_TEMPLATE}}'$(tput sgr0)"; \
    ./scripts/generate-chinook-configuration.sh "ndc-postgres" '{{AURORA_CONNECTION_STRING}}' '{{AURORA_CHINOOK_DEPLOYMENT_TEMPLATE}}'; \
    just create-aurora-deployment; \
  else \
    echo "$(tput bold)$(tput setaf 3)WARNING:$(tput sgr0) Not updating the Aurora configuration because the connection string is unset."; \
  fi

# start all the databases and Jaeger
start-dependencies:
  docker compose up --wait postgres citus cockroach jaeger

# injects the Aurora connection string into a deployment configuration template
create-aurora-deployment:
  cat {{ AURORA_CHINOOK_DEPLOYMENT_TEMPLATE }} \
    | jq '.connection_uris[0] =(env | .AURORA_CONNECTION_STRING)' \
    | prettier --parser=json \
    > {{ AURORA_CHINOOK_DEPLOYMENT }}

# run prometheus + grafana
start-metrics:
  @echo "http://localhost:3001/ for grafana console"
  docker compose up --wait prometheus grafana

# run the v3 engine binary, pointing it at our connector
run-engine: start-dependencies
  @echo "http://localhost:3000/ for graphiql console"
  @echo "http://localhost:4002/ for jaeger console"
  # Run graphql-engine using static Chinook metadata
  # we expect the `v3-engine` repo to live next door to this one
  RUST_LOG=DEBUG \
  OTEL_EXPORTER_OTLP_TRACES_ENDPOINT=http://localhost:4317 \
    cargo run --release \
    --manifest-path ../v3-engine/Cargo.toml \
    --bin engine -- \
    --metadata-path ./static/chinook-metadata.json

# start a postgres docker image and connect to it using psql
repl-postgres:
  @docker compose up --wait postgres
  psql {{POSTGRESQL_CONNECTION_STRING}}

# start a cockroach docker image and connect to it using psql
repl-cockroach:
  @docker compose up --wait cockroach
  psql {{COCKROACH_CONNECTION_STRING}}

# start a citus docker image and connect to it using psql
repl-citus:
  @docker compose up --wait citus
  psql {{CITUS_CONNECTION_STRING}}

# run `clippy` linter
lint *FLAGS:
  cargo clippy {{FLAGS}}

lint-apply *FLAGS:
  cargo clippy --fix {{FLAGS}}

# reformat everything
format:
  cargo fmt --all
  ! command -v nixpkgs-fmt > /dev/null || nixpkgs-fmt .
  prettier --write .

# is everything formatted?
format-check:
  cargo fmt --all --check
  ! command -v nixpkgs-fmt > /dev/null || nixpkgs-fmt --check .
  prettier --check .

# run `cargo machete`
find-unused-dependencies:
  # note: you can install cargo-machete with `cargo install cargo-machete`, or use the Nix shell
  cargo machete

# check the nix builds work
build-with-nix:
  nix build --no-warn-dirty --print-build-logs '.#ndc-postgres' '.#ndc-cockroach' '.#ndc-citus'

# check the docker build works
build-docker-with-nix:
  #!/usr/bin/env bash
  if [[ '{{CONNECTOR_IMAGE_TAG}}' == 'dev' ]]; then
    echo "$(tput bold)nix build .#ndc-postgres-docker | gunzip | docker load$(tput sgr0)"
    gunzip < "$(nix build --no-warn-dirty --no-link --print-out-paths '.#ndc-postgres-docker')" | docker load
  fi

# check the Postgres arm64 docker build works
build-aarch64-docker-with-nix:
  #!/usr/bin/env bash
  if [[ '{{CONNECTOR_IMAGE_TAG}}' == 'dev' ]]; then
    echo "$(tput bold)nix build .#ndc-postgres-docker-aarch64-linux | gunzip | docker load$(tput sgr0)"
    gunzip < "$(nix build --no-warn-dirty --no-link --print-out-paths --system aarch64-linux '.#ndc-postgres-docker-aarch64-linux')" | docker load
  fi

# check the Cockroach arm64 docker build works
build-cockroach-aarch64-docker-with-nix:
  #!/usr/bin/env bash
  if [[ '{{CONNECTOR_IMAGE_TAG}}' == 'dev' ]]; then
    echo "$(tput bold)nix build .#ndc-cockroach-docker-aarch64-linux | gunzip | docker load$(tput sgr0)"
    gunzip < "$(nix build --no-warn-dirty --no-link --print-out-paths --system aarch64-linux '.#ndc-cockroach-docker-aarch64-linux')" | docker load
  fi<|MERGE_RESOLUTION|>--- conflicted
+++ resolved
@@ -148,11 +148,7 @@
   cargo doc --lib --no-deps --open
 
 # run all tests
-<<<<<<< HEAD
-test *args: start-dependencies start-cockroach-dependencies start-citus-dependencies create-aurora-deployment
-=======
-test: start-dependencies create-aurora-deployment
->>>>>>> d8655810
+test *args: start-dependencies create-aurora-deployment
   #!/usr/bin/env bash
 
   # choose a test runner
