--- conflicted
+++ resolved
@@ -19,25 +19,20 @@
         target: /docker-entrypoint-initdb.d/00-chinook-postgres.sql
         read_only: true
       - type: bind
-<<<<<<< HEAD
-        source: ./static/composite-types.sql
-        target: /docker-entrypoint-initdb.d/01-composite-types.sql
-        read_only: true
-      - type: bind
-        source: ./static/custom-tables.sql
-        target: /docker-entrypoint-initdb.d/02-custom-tables.sql
-=======
         source: ./static/composite-types-simple.sql
         target: /docker-entrypoint-initdb.d/01-composite-simple.sql
         read_only: true
       - type: bind
         source: ./static/composite-types-complex.sql
         target: /docker-entrypoint-initdb.d/02-composite-complex.sql
->>>>>>> 992e8167
+        read_only: true
+      - type: bind
+        source: ./static/custom-tables.sql
+        target: /docker-entrypoint-initdb.d/03-custom-tables.sql
         read_only: true
       - type: bind
         source: ./static/copy-chinook.sql
-        target: /docker-entrypoint-initdb.d/03-copy-chinook.sql
+        target: /docker-entrypoint-initdb.d/04-copy-chinook.sql
         read_only: true
     healthcheck:
       test:
