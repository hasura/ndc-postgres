--- conflicted
+++ resolved
@@ -1,11 +1,6 @@
 //! Configuration for the connector.
 
-<<<<<<< HEAD
-use std::borrow::Cow;
 use std::fs;
-=======
-use std::fs::File;
->>>>>>> d8dd2b82
 use std::path::Path;
 
 use schemars::JsonSchema;
