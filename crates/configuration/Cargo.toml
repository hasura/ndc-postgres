[package]
name = "ndc-postgres-configuration"
version.workspace = true
edition.workspace = true
license.workspace = true

[lints]
workspace = true

[dependencies]
query-engine-metadata = { path = "../query-engine/metadata" }

<<<<<<< HEAD
anyhow = "1.0.82"
schemars = { version = "0.8.19", features = ["smol_str", "preserve_order"] }
serde = "1.0.200"
=======
anyhow = "1.0.83"
schemars = { version = "0.8.17", features = ["smol_str", "preserve_order"] }
serde = "1.0.201"
>>>>>>> 208e8b34
serde_json = { version = "1.0.116", features = ["raw_value"] }
sqlx = { version = "0.7.4", features = ["json", "postgres", "runtime-tokio-rustls"] }
thiserror = "1.0.59"
tokio = { version = "1.37.0", features = ["full"]}
tracing = "0.1.40"

[dev-dependencies]
insta = { version = "1.38.0", features = ["json"]}
jsonschema = "0.17.1"
similar-asserts = "1.5.0"<|MERGE_RESOLUTION|>--- conflicted
+++ resolved
@@ -10,15 +10,9 @@
 [dependencies]
 query-engine-metadata = { path = "../query-engine/metadata" }
 
-<<<<<<< HEAD
-anyhow = "1.0.82"
+anyhow = "1.0.83"
 schemars = { version = "0.8.19", features = ["smol_str", "preserve_order"] }
-serde = "1.0.200"
-=======
-anyhow = "1.0.83"
-schemars = { version = "0.8.17", features = ["smol_str", "preserve_order"] }
 serde = "1.0.201"
->>>>>>> 208e8b34
 serde_json = { version = "1.0.116", features = ["raw_value"] }
 sqlx = { version = "0.7.4", features = ["json", "postgres", "runtime-tokio-rustls"] }
 thiserror = "1.0.59"
