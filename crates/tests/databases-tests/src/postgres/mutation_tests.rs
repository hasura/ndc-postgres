#[cfg(test)]
/// create a fresh db then run a query against it
mod basic {
    use super::super::common;
    use tests_common::ndc_metadata::{clean_up_ndc_metadata, create_fresh_ndc_metadata};
    use tests_common::request::{run_mutation, run_query};

    #[tokio::test]
    async fn delete_playlist() {
        let ndc_metadata = create_fresh_ndc_metadata(
            common::CONNECTION_STRING,
            common::CHINOOK_NDC_METADATA_PATH_V2,
        )
        .await
        .unwrap();

        let result = run_mutation(
            tests_common::router::create_router_from_ndc_metadata(&ndc_metadata.ndc_metadata_path)
                .await,
            "delete_playlist",
        )
        .await;

        clean_up_ndc_metadata(ndc_metadata).await.unwrap();
        insta::assert_json_snapshot!(result)
    }

    #[tokio::test]
    async fn insert_artist_album() {
        let ndc_metadata = create_fresh_ndc_metadata(
            common::CONNECTION_STRING,
            common::CHINOOK_NDC_METADATA_PATH_V2,
        )
        .await
        .unwrap();

        let router =
            tests_common::router::create_router_from_ndc_metadata(&ndc_metadata.ndc_metadata_path)
                .await;

        let mutation_result = run_mutation(router.clone(), "insert_artist_album").await;

        // expect the artist to be returned, because we inserted it successfully.
        let selection_result = run_query(router, "mutations/select_specific_artist").await;

        let result = (mutation_result, selection_result);

        clean_up_ndc_metadata(ndc_metadata).await.unwrap();
        insta::assert_json_snapshot!(result)
    }

    #[tokio::test]
    async fn delete_invoice_line() {
        let ndc_metadata = create_fresh_ndc_metadata(
            common::CONNECTION_STRING,
            common::CHINOOK_NDC_METADATA_PATH_V2,
        )
        .await
        .unwrap();

        let result = run_mutation(
            tests_common::router::create_router_from_ndc_metadata(&ndc_metadata.ndc_metadata_path)
                .await,
            "delete_invoice_line",
        )
        .await;

        clean_up_ndc_metadata(ndc_metadata).await.unwrap();
        insta::assert_json_snapshot!(result)
    }

    #[tokio::test]
    async fn v1_insert_custom_dog() {
        let deployment = create_fresh_deployment(
            common::CONNECTION_STRING,
            common::CHINOOK_DEPLOYMENT_PATH_V2,
        )
        .await
        .unwrap();

        let router =
            tests_common::router::create_router_from_deployment(&deployment.deployment_path).await;

        let mutation_result = run_mutation(router.clone(), "v1_insert_custom_dog").await;

        let result = mutation_result;

        clean_up_deployment(deployment).await.unwrap();
        insta::assert_json_snapshot!(result)
    }
}

#[cfg(test)]
mod negative {
    use super::super::common;
<<<<<<< HEAD
    use tests_common::ndc_metadata::{clean_up_ndc_metadata, create_fresh_ndc_metadata};
    use tests_common::request::{run_mutation403, run_query};
=======
    use tests_common::deployment::{clean_up_deployment, create_fresh_deployment};
    use tests_common::request::{run_mutation_fail, run_query, StatusCode};
>>>>>>> 25671758

    #[tokio::test]
    /// Check that the second statement fails on duplicate key constraint,
    /// and that it rolls back the first statement.
    async fn insert_artist_album_bad() {
        let ndc_metadata = create_fresh_ndc_metadata(
            common::CONNECTION_STRING,
            common::CHINOOK_NDC_METADATA_PATH_V2,
        )
        .await
        .unwrap();

        let router =
            tests_common::router::create_router_from_ndc_metadata(&ndc_metadata.ndc_metadata_path)
                .await;

        let mutation_result = run_mutation_fail(
            router.clone(),
            "insert_artist_album_bad",
            StatusCode::FORBIDDEN,
        )
        .await;

        // expect no rows returned because first operation was rolled back.
        let selection_result = run_query(router, "mutations/select_specific_artist").await;

        let result = (mutation_result, selection_result);

        clean_up_ndc_metadata(ndc_metadata).await.unwrap();
        insta::assert_json_snapshot!(result);
    }

    #[tokio::test]
    /// Check that insert fails due to missing column.
    async fn v1_insert_custom_dog_missing_column() {
        let deployment = create_fresh_deployment(
            common::CONNECTION_STRING,
            common::CHINOOK_DEPLOYMENT_PATH_V2,
        )
        .await
        .unwrap();

        let router =
            tests_common::router::create_router_from_deployment(&deployment.deployment_path).await;

        let mutation_result = run_mutation_fail(
            router.clone(),
            "v1_insert_custom_dog_missing_column",
            StatusCode::BAD_REQUEST,
        )
        .await;

        let result = mutation_result;

        clean_up_deployment(deployment).await.unwrap();
        insta::assert_json_snapshot!(result);
    }
}<|MERGE_RESOLUTION|>--- conflicted
+++ resolved
@@ -93,13 +93,8 @@
 #[cfg(test)]
 mod negative {
     use super::super::common;
-<<<<<<< HEAD
     use tests_common::ndc_metadata::{clean_up_ndc_metadata, create_fresh_ndc_metadata};
-    use tests_common::request::{run_mutation403, run_query};
-=======
-    use tests_common::deployment::{clean_up_deployment, create_fresh_deployment};
     use tests_common::request::{run_mutation_fail, run_query, StatusCode};
->>>>>>> 25671758
 
     #[tokio::test]
     /// Check that the second statement fails on duplicate key constraint,
