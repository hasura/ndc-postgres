---
source: crates/tests/databases-tests/src/postgres/openapi_tests.rs
expression: generated_schema_json
---
{
  "$schema": "https://spec.openapis.org/oas/3.0/schema/2019-04-02#/definitions/Schema",
  "title": "RawConfiguration",
  "description": "Initial configuration, just enough to connect to a database and elaborate a full 'Configuration'.",
  "oneOf": [
    {
      "description": "Initial configuration, just enough to connect to a database and elaborate a full 'Configuration'.",
      "type": "object",
      "required": [
        "connectionUri",
        "version"
      ],
      "properties": {
        "version": {
          "type": "number",
          "enum": [
            "1"
          ]
        },
        "connectionUri": {
          "$ref": "#/components/schemas/ConnectionUri"
        },
        "poolSettings": {
          "$ref": "#/components/schemas/PoolSettings"
        },
        "metadata": {
          "default": {
            "tables": {},
            "nativeQueries": {},
            "aggregateFunctions": {},
            "comparisonOperators": {}
          },
          "allOf": [
            {
              "$ref": "#/components/schemas/Metadata"
            }
          ]
        },
        "configureOptions": {
          "default": {
            "excludedSchemas": [
              "information_schema",
              "pg_catalog",
              "tiger",
              "crdb_internal",
              "columnar",
              "columnar_internal"
            ],
            "unqualifiedSchemas": [
              "public"
            ],
            "comparisonOperatorMapping": [
              {
                "operatorName": "=",
                "exposedName": "_eq"
              },
              {
                "operatorName": "<=",
                "exposedName": "_lte"
              },
              {
                "operatorName": ">",
                "exposedName": "_gt"
              },
              {
                "operatorName": ">=",
                "exposedName": "_gte"
              },
              {
                "operatorName": "<",
                "exposedName": "_lt"
              },
              {
                "operatorName": "!=",
                "exposedName": "_neq"
              },
              {
                "operatorName": "LIKE",
                "exposedName": "_like"
              },
              {
                "operatorName": "NOT LIKE",
                "exposedName": "_nlike"
              },
              {
                "operatorName": "ILIKE",
                "exposedName": "_ilike"
              },
              {
                "operatorName": "NOT ILIKE",
                "exposedName": "_nilike"
              },
              {
                "operatorName": "SIMILAR TO",
                "exposedName": "_similar"
              },
              {
                "operatorName": "NOT SIMILAR TO",
                "exposedName": "_nsimilar"
              },
              {
                "operatorName": "<>",
                "exposedName": "_neq"
              },
              {
                "operatorName": "~~",
                "exposedName": "_like"
              },
              {
                "operatorName": "!~~",
                "exposedName": "_nlike"
              },
              {
                "operatorName": "~~*",
                "exposedName": "_ilike"
              },
              {
                "operatorName": "!~~*",
                "exposedName": "_nilike"
              },
              {
                "operatorName": "~",
                "exposedName": "_regex"
              },
              {
                "operatorName": "!~",
                "exposedName": "_nregex"
              },
              {
                "operatorName": "~*",
                "exposedName": "_iregex"
              },
              {
                "operatorName": "!~*",
                "exposedName": "_niregex"
              }
            ]
          },
          "allOf": [
            {
              "$ref": "#/components/schemas/ConfigureOptions"
            }
          ]
        }
      }
    },
    {
      "description": "Initial configuration, just enough to connect to a database and elaborate a full 'Configuration'.",
      "type": "object",
      "required": [
        "connectionUri",
        "version"
      ],
      "properties": {
        "version": {
          "type": "string",
          "enum": [
            "2"
          ]
        },
        "connectionUri": {
          "$ref": "#/components/schemas/ConnectionUri"
        },
        "poolSettings": {
          "$ref": "#/components/schemas/PoolSettings"
        },
        "isolationLevel": {
          "default": "ReadCommitted",
          "allOf": [
            {
              "$ref": "#/components/schemas/IsolationLevel"
            }
          ]
        },
        "metadata": {
          "default": {
            "tables": {},
            "compositeTypes": {},
            "nativeQueries": {},
            "aggregateFunctions": {},
            "comparisonOperators": {}
          },
          "allOf": [
            {
              "$ref": "#/components/schemas/Metadata2"
            }
          ]
        },
        "configureOptions": {
          "default": {
            "excludedSchemas": [
              "information_schema",
              "pg_catalog",
              "tiger",
              "crdb_internal",
              "columnar",
              "columnar_internal"
            ],
            "unqualifiedSchemas": [
              "public"
            ],
            "comparisonOperatorMapping": [
              {
                "operatorName": "=",
                "exposedName": "_eq"
              },
              {
                "operatorName": "<=",
                "exposedName": "_lte"
              },
              {
                "operatorName": ">",
                "exposedName": "_gt"
              },
              {
                "operatorName": ">=",
                "exposedName": "_gte"
              },
              {
                "operatorName": "<",
                "exposedName": "_lt"
              },
              {
                "operatorName": "!=",
                "exposedName": "_neq"
              },
              {
                "operatorName": "LIKE",
                "exposedName": "_like"
              },
              {
                "operatorName": "NOT LIKE",
                "exposedName": "_nlike"
              },
              {
                "operatorName": "ILIKE",
                "exposedName": "_ilike"
              },
              {
                "operatorName": "NOT ILIKE",
                "exposedName": "_nilike"
              },
              {
                "operatorName": "SIMILAR TO",
                "exposedName": "_similar"
              },
              {
                "operatorName": "NOT SIMILAR TO",
                "exposedName": "_nsimilar"
              },
              {
                "operatorName": "<>",
                "exposedName": "_neq"
              },
              {
                "operatorName": "~~",
                "exposedName": "_like"
              },
              {
                "operatorName": "!~~",
                "exposedName": "_nlike"
              },
              {
                "operatorName": "~~*",
                "exposedName": "_ilike"
              },
              {
                "operatorName": "!~~*",
                "exposedName": "_nilike"
              },
              {
                "operatorName": "~",
                "exposedName": "_regex"
              },
              {
                "operatorName": "!~",
                "exposedName": "_nregex"
              },
              {
                "operatorName": "~*",
                "exposedName": "_iregex"
              },
              {
                "operatorName": "!~*",
                "exposedName": "_niregex"
              }
            ],
            "mutationsVersion": null,
            "introspectPrefixFunctionComparisonOperators": [
              "box_above",
              "box_below",
              "box_contain",
              "box_contain_pt",
              "box_contained",
              "box_left",
              "box_overabove",
              "box_overbelow",
              "box_overlap",
              "box_overleft",
              "box_overright",
              "box_right",
              "box_same",
              "circle_above",
              "circle_below",
              "circle_contain",
              "circle_contain_pt",
              "circle_contained",
              "circle_left",
              "circle_overabove",
              "circle_overbelow",
              "circle_overlap",
              "circle_overleft",
              "circle_overright",
              "circle_right",
              "circle_same",
              "contains_2d",
              "equals",
              "geography_overlaps",
              "geometry_above",
              "geometry_below",
              "geometry_contained_3d",
              "geometry_contains",
              "geometry_contains_3d",
              "geometry_contains_nd",
              "geometry_left",
              "geometry_overabove",
              "geometry_overbelow",
              "geometry_overlaps",
              "geometry_overlaps_3d",
              "geometry_overlaps_nd",
              "geometry_overleft",
              "geometry_overright",
              "geometry_right",
              "geometry_same",
              "geometry_same_3d",
              "geometry_same_nd",
              "geometry_within",
              "geometry_within_nd",
              "inet_same_family",
              "inter_lb",
              "inter_sb",
              "inter_sl",
              "is_contained_2d",
              "ishorizontal",
              "isparallel",
              "isperp",
              "isvertical",
              "jsonb_contained",
              "jsonb_contains",
              "jsonb_exists",
              "jsonb_path_exists_opr",
              "jsonb_path_match_opr",
              "line_intersect",
              "line_parallel",
              "line_perp",
              "lseg_intersect",
              "lseg_parallel",
              "lseg_perp",
              "network_overlap",
              "network_sub",
              "network_sup",
              "on_pb",
              "on_pl",
              "on_ppath",
              "on_ps",
              "on_sb",
              "on_sl",
              "overlaps_2d",
              "path_contain_pt",
              "path_inter",
              "point_above",
              "point_below",
              "point_horiz",
              "point_left",
              "point_right",
              "point_vert",
              "poly_above",
              "poly_below",
              "poly_contain",
              "poly_contain_pt",
              "poly_contained",
              "poly_left",
              "poly_overabove",
              "poly_overbelow",
              "poly_overlap",
              "poly_overleft",
              "poly_overright",
              "poly_right",
              "poly_same",
              "pt_contained_poly",
              "st_3dintersects",
              "st_contains",
              "st_containsproperly",
              "st_coveredby",
              "st_covers",
              "st_crosses",
              "st_disjoint",
              "st_equals",
              "st_intersects",
              "st_isvalid",
              "st_orderingequals",
              "st_overlaps",
              "st_relatematch",
              "st_touches",
              "st_within",
              "starts_with",
              "ts_match_qv",
              "ts_match_tq",
              "ts_match_tt",
              "ts_match_vq",
              "tsq_mcontained",
              "tsq_mcontains",
              "xmlexists",
              "xmlvalidate",
              "xpath_exists"
            ]
          },
          "allOf": [
            {
              "$ref": "#/components/schemas/ConfigureOptions2"
            }
          ]
        }
      }
    }
  ],
  "definitions": {
    "ConnectionUri": {
      "oneOf": [
        {
          "type": "object",
          "required": [
            "uri"
          ],
          "properties": {
            "uri": {
              "$ref": "#/components/schemas/SecretValueImpl"
            }
          },
          "additionalProperties": false
        }
      ]
    },
    "SecretValueImpl": {
      "$id": "https://hasura.io/jsonschemas/SecretValue",
      "title": "SecretValue",
      "description": "Either a literal string or a reference to a Hasura secret",
      "oneOf": [
        {
          "type": "object",
          "required": [
            "value"
          ],
          "properties": {
            "value": {
              "type": "string"
            }
          },
          "additionalProperties": false
        },
        {
          "type": "object",
          "required": [
            "stringValueFromSecret"
          ],
          "properties": {
            "stringValueFromSecret": {
              "type": "string"
            }
          },
          "additionalProperties": false
        }
      ]
    },
    "PoolSettings": {
      "description": "Settings for the PostgreSQL connection pool",
      "type": "object",
      "properties": {
        "maxConnections": {
          "description": "maximum number of pool connections",
          "default": 50,
          "type": "integer",
          "format": "uint32",
          "minimum": 0.0
        },
        "poolTimeout": {
          "description": "timeout for acquiring a connection from the pool (seconds)",
          "default": 30,
          "type": "integer",
          "format": "uint64",
          "minimum": 0.0
        },
        "idleTimeout": {
          "description": "idle timeout for releasing a connection from the pool (seconds)",
          "default": 180,
          "type": "integer",
          "format": "uint64",
          "minimum": 0.0,
          "nullable": true
        },
        "connectionLifetime": {
          "description": "maximum lifetime for an individual connection (seconds)",
          "default": 600,
          "type": "integer",
          "format": "uint64",
          "minimum": 0.0,
          "nullable": true
        }
      }
    },
    "Metadata": {
      "description": "Metadata information.",
      "type": "object",
      "properties": {
        "tables": {
          "default": {},
          "allOf": [
            {
              "$ref": "#/components/schemas/TablesInfo"
            }
          ]
        },
        "nativeQueries": {
          "default": {},
          "allOf": [
            {
              "$ref": "#/components/schemas/NativeQueries"
            }
          ]
        },
        "aggregateFunctions": {
          "default": {},
          "allOf": [
            {
              "$ref": "#/components/schemas/AggregateFunctions"
            }
          ]
        },
        "comparisonOperators": {
          "default": {},
          "allOf": [
            {
              "$ref": "#/components/schemas/ComparisonOperators"
            }
          ]
        }
      }
    },
    "TablesInfo": {
      "description": "Mapping from a \"table\" name to its information.",
      "type": "object",
      "additionalProperties": {
        "$ref": "#/components/schemas/TableInfo"
      }
    },
    "TableInfo": {
      "description": "Information about a database table (or any other kind of relation).",
      "type": "object",
      "required": [
        "columns",
        "schemaName",
        "tableName"
      ],
      "properties": {
        "schemaName": {
          "type": "string"
        },
        "tableName": {
          "type": "string"
        },
        "columns": {
          "type": "object",
          "additionalProperties": {
            "$ref": "#/components/schemas/ColumnInfo"
          }
        },
        "uniquenessConstraints": {
          "default": {},
          "allOf": [
            {
              "$ref": "#/components/schemas/UniquenessConstraints"
            }
          ]
        },
        "foreignRelations": {
          "default": {},
          "allOf": [
            {
              "$ref": "#/components/schemas/ForeignRelations"
            }
          ]
        },
        "description": {
          "default": null,
          "type": "string",
          "nullable": true
        }
      }
    },
    "ColumnInfo": {
      "description": "Information about a database column.",
      "type": "object",
      "required": [
        "name",
        "type"
      ],
      "properties": {
        "name": {
          "type": "string"
        },
        "type": {
          "$ref": "#/components/schemas/ScalarType"
        },
        "nullable": {
          "default": "nullable",
          "allOf": [
            {
              "$ref": "#/components/schemas/Nullable"
            }
          ]
        },
        "description": {
          "default": null,
          "type": "string",
          "nullable": true
        }
      }
    },
    "ScalarType": {
      "description": "A Scalar Type.",
      "type": "string"
    },
    "Nullable": {
      "description": "Can this column contain null values",
      "type": "string",
      "enum": [
        "nullable",
        "nonNullable"
      ]
    },
    "UniquenessConstraints": {
      "description": "A mapping from the name of a unique constraint to its value.",
      "type": "object",
      "additionalProperties": {
        "$ref": "#/components/schemas/UniquenessConstraint"
      }
    },
    "UniquenessConstraint": {
      "description": "The set of columns that make up a uniqueness constraint.",
      "type": "array",
      "items": {
        "type": "string"
      },
      "uniqueItems": true
    },
    "ForeignRelations": {
      "description": "A mapping from the name of a foreign key constraint to its value.",
      "type": "object",
      "additionalProperties": {
        "$ref": "#/components/schemas/ForeignRelation"
      }
    },
    "ForeignRelation": {
      "description": "A foreign key constraint.",
      "type": "object",
      "required": [
        "columnMapping",
        "foreignTable"
      ],
      "properties": {
        "foreignSchema": {
          "type": "string",
          "nullable": true
        },
        "foreignTable": {
          "type": "string"
        },
        "columnMapping": {
          "type": "object",
          "additionalProperties": {
            "type": "string"
          }
        }
      }
    },
    "NativeQueries": {
      "description": "Metadata information of native queries.",
      "type": "object",
      "additionalProperties": {
        "$ref": "#/components/schemas/NativeQueryInfo"
      }
    },
    "NativeQueryInfo": {
      "description": "Information about a Native Query",
      "type": "object",
      "required": [
        "columns",
        "sql"
      ],
      "properties": {
        "sql": {
          "description": "SQL expression to use for the Native Query. We can interpolate values using `{{variable_name}}` syntax, such as `SELECT * FROM authors WHERE name = {{author_name}}`",
          "allOf": [
            {
              "$ref": "#/components/schemas/Native_query_sql"
            }
          ]
        },
        "columns": {
          "description": "Columns returned by the Native Query",
          "type": "object",
          "additionalProperties": {
            "$ref": "#/components/schemas/ColumnInfo"
          }
        },
        "arguments": {
          "description": "Names and types of arguments that can be passed to this Native Query",
          "default": {},
          "type": "object",
          "additionalProperties": {
            "$ref": "#/components/schemas/ColumnInfo"
          }
        },
        "description": {
          "default": null,
          "type": "string",
          "nullable": true
        },
        "isProcedure": {
          "description": "True if this native query mutates the database",
          "type": "boolean"
        }
      }
    },
    "Native_query_sql": {
      "type": "string"
    },
    "AggregateFunctions": {
      "description": "All supported aggregate functions, grouped by type.",
      "type": "object",
      "additionalProperties": {
        "type": "object",
        "additionalProperties": {
          "$ref": "#/components/schemas/AggregateFunction"
        }
      }
    },
    "AggregateFunction": {
      "type": "object",
      "required": [
        "returnType"
      ],
      "properties": {
        "returnType": {
          "$ref": "#/components/schemas/ScalarType"
        }
      }
    },
    "ComparisonOperators": {
      "description": "The complete list of supported binary operators for scalar types. Not all of these are supported for every type.",
      "type": "object",
      "additionalProperties": {
        "type": "object",
        "additionalProperties": {
          "$ref": "#/components/schemas/ComparisonOperator"
        }
      }
    },
    "ComparisonOperator": {
      "description": "Represents a postgres binary comparison operator",
      "type": "object",
      "required": [
        "argumentType",
        "operatorName"
      ],
      "properties": {
        "operatorName": {
          "type": "string"
        },
        "argumentType": {
          "$ref": "#/components/schemas/ScalarType"
        }
      }
    },
    "ConfigureOptions": {
      "description": "Options which only influence how the configuration server updates the configuration",
      "type": "object",
      "properties": {
        "excludedSchemas": {
          "description": "Schemas which are excluded from introspection. The default setting will exclude the internal schemas of Postgres, Citus, Cockroach, and the PostGIS extension.",
          "default": [
            "information_schema",
            "pg_catalog",
            "tiger",
            "crdb_internal",
            "columnar",
            "columnar_internal"
          ],
          "type": "array",
          "items": {
            "type": "string"
          }
        },
        "unqualifiedSchemas": {
          "description": "The names of Tables and Views in these schemas will be returned unqualified. The default setting will set the `public` schema as unqualified.",
          "default": [
            "public"
          ],
          "type": "array",
          "items": {
            "type": "string"
          }
        },
        "comparisonOperatorMapping": {
          "description": "The mapping of comparison operator names to apply when updating the configuration",
          "default": [
            {
              "operatorName": "=",
              "exposedName": "_eq"
            },
            {
              "operatorName": "<=",
              "exposedName": "_lte"
            },
            {
              "operatorName": ">",
              "exposedName": "_gt"
            },
            {
              "operatorName": ">=",
              "exposedName": "_gte"
            },
            {
              "operatorName": "<",
              "exposedName": "_lt"
            },
            {
              "operatorName": "!=",
              "exposedName": "_neq"
            },
            {
              "operatorName": "LIKE",
              "exposedName": "_like"
            },
            {
              "operatorName": "NOT LIKE",
              "exposedName": "_nlike"
            },
            {
              "operatorName": "ILIKE",
              "exposedName": "_ilike"
            },
            {
              "operatorName": "NOT ILIKE",
              "exposedName": "_nilike"
            },
            {
              "operatorName": "SIMILAR TO",
              "exposedName": "_similar"
            },
            {
              "operatorName": "NOT SIMILAR TO",
              "exposedName": "_nsimilar"
            },
            {
              "operatorName": "<>",
              "exposedName": "_neq"
            },
            {
              "operatorName": "~~",
              "exposedName": "_like"
            },
            {
              "operatorName": "!~~",
              "exposedName": "_nlike"
            },
            {
              "operatorName": "~~*",
              "exposedName": "_ilike"
            },
            {
              "operatorName": "!~~*",
              "exposedName": "_nilike"
            },
            {
              "operatorName": "~",
              "exposedName": "_regex"
            },
            {
              "operatorName": "!~",
              "exposedName": "_nregex"
            },
            {
              "operatorName": "~*",
              "exposedName": "_iregex"
            },
            {
              "operatorName": "!~*",
              "exposedName": "_niregex"
            }
          ],
          "type": "array",
          "items": {
            "$ref": "#/components/schemas/ComparisonOperatorMapping"
          }
        }
      }
    },
    "ComparisonOperatorMapping": {
      "description": "Define the names that comparison operators will be exposed as by the automatic introspection.",
      "type": "object",
      "required": [
        "exposedName",
        "operatorName"
      ],
      "properties": {
        "operatorName": {
          "description": "The name of the operator as defined by the database",
          "type": "string"
        },
        "exposedName": {
          "description": "The name the operator will appear under in the exposed API",
          "type": "string"
        }
      }
    },
    "IsolationLevel": {
      "description": "The isolation level of transactions",
      "type": "string",
      "enum": [
        "ReadCommitted",
        "RepeatableRead",
        "Serializable"
      ]
    },
    "Metadata2": {
      "description": "Metadata information.",
      "type": "object",
      "properties": {
        "tables": {
          "default": {},
          "allOf": [
            {
              "$ref": "#/components/schemas/TablesInfo2"
            }
          ]
        },
        "compositeTypes": {
          "default": {},
          "allOf": [
            {
              "$ref": "#/components/schemas/CompositeTypes"
            }
          ]
        },
        "nativeQueries": {
          "default": {},
          "allOf": [
            {
              "$ref": "#/components/schemas/NativeQueries2"
            }
          ]
        },
        "aggregateFunctions": {
          "default": {},
          "allOf": [
            {
              "$ref": "#/components/schemas/AggregateFunctions"
            }
          ]
        },
        "comparisonOperators": {
          "default": {},
          "allOf": [
            {
              "$ref": "#/components/schemas/ComparisonOperators2"
            }
          ]
        }
      }
    },
    "TablesInfo2": {
      "description": "Mapping from a \"table\" name to its information.",
      "type": "object",
      "additionalProperties": {
        "$ref": "#/components/schemas/TableInfo2"
      }
    },
    "TableInfo2": {
      "description": "Information about a database table (or any other kind of relation).",
      "type": "object",
      "required": [
        "columns",
        "schemaName",
        "tableName"
      ],
      "properties": {
        "schemaName": {
          "type": "string"
        },
        "tableName": {
          "type": "string"
        },
        "columns": {
          "type": "object",
          "additionalProperties": {
            "$ref": "#/components/schemas/ColumnInfo2"
          }
        },
        "uniquenessConstraints": {
          "default": {},
          "allOf": [
            {
              "$ref": "#/components/schemas/UniquenessConstraints"
            }
          ]
        },
        "foreignRelations": {
          "default": {},
          "allOf": [
            {
              "$ref": "#/components/schemas/ForeignRelations"
            }
          ]
        },
        "description": {
          "default": null,
          "type": "string",
          "nullable": true
        }
      }
    },
    "ColumnInfo2": {
      "description": "Information about a database column.",
      "type": "object",
      "required": [
        "name",
        "type"
      ],
      "properties": {
        "name": {
          "type": "string"
        },
        "type": {
          "$ref": "#/components/schemas/Type"
        },
        "nullable": {
          "default": "nullable",
          "allOf": [
            {
              "$ref": "#/components/schemas/Nullable"
            }
          ]
        },
        "hasDefault": {
          "$ref": "#/components/schemas/HasDefault"
        },
        "isIdentity": {
          "$ref": "#/components/schemas/IsIdentity"
        },
        "isGenerated": {
          "$ref": "#/components/schemas/IsGenerated"
        },
        "description": {
          "default": null,
          "type": "string",
          "nullable": true
        }
      }
    },
    "Type": {
      "description": "The type of values that a column, field, or argument may take.",
      "oneOf": [
        {
          "type": "object",
          "required": [
            "arrayType"
          ],
          "properties": {
            "arrayType": {
              "$ref": "#/components/schemas/Type"
            }
          },
          "additionalProperties": false
        },
        {
          "type": "object",
          "required": [
            "scalarType"
          ],
          "properties": {
            "scalarType": {
              "$ref": "#/components/schemas/ScalarType"
            }
          },
          "additionalProperties": false
        },
        {
          "type": "object",
          "required": [
            "compositeType"
          ],
          "properties": {
            "compositeType": {
              "type": "string"
            }
          },
          "additionalProperties": false
        }
      ]
    },
<<<<<<< HEAD
    "HasDefault": {
      "description": "Does this column have a default value.",
      "type": "string",
      "enum": [
        "noDefault",
        "hasDefault"
      ]
    },
    "IsIdentity": {
      "description": "Is this column an identity column.",
      "type": "string",
      "enum": [
        "notIdentity",
        "identityByDefault",
        "identityAlways"
      ]
    },
    "IsGenerated": {
      "description": "Is this column a generated column.",
      "type": "string",
      "enum": [
        "notGenerated",
        "isGenerated"
      ]
=======
    "CompositeTypes": {
      "description": "Map of all known composite types.",
      "type": "object",
      "additionalProperties": {
        "$ref": "#/components/schemas/CompositeType"
      }
    },
    "CompositeType": {
      "description": "Information about a composite type. These are very similar to tables, but with the crucial difference that composite types do not support constraints (such as NOT NULL).",
      "type": "object",
      "required": [
        "fields",
        "name"
      ],
      "properties": {
        "name": {
          "type": "string"
        },
        "fields": {
          "type": "object",
          "additionalProperties": {
            "$ref": "#/components/schemas/FieldInfo"
          }
        },
        "description": {
          "default": null,
          "type": "string",
          "nullable": true
        }
      }
    },
    "FieldInfo": {
      "description": "Information about a composite type field.",
      "type": "object",
      "required": [
        "name",
        "type"
      ],
      "properties": {
        "name": {
          "type": "string"
        },
        "type": {
          "$ref": "#/components/schemas/Type"
        },
        "description": {
          "default": null,
          "type": "string",
          "nullable": true
        }
      }
>>>>>>> 82454f03
    },
    "NativeQueries2": {
      "description": "Metadata information of native queries.",
      "type": "object",
      "additionalProperties": {
        "$ref": "#/components/schemas/NativeQueryInfo2"
      }
    },
    "NativeQueryInfo2": {
      "description": "Information about a Native Query",
      "type": "object",
      "required": [
        "columns",
        "sql"
      ],
      "properties": {
        "sql": {
          "description": "SQL expression to use for the Native Query. We can interpolate values using `{{variable_name}}` syntax, such as `SELECT * FROM authors WHERE name = {{author_name}}`",
          "allOf": [
            {
              "$ref": "#/components/schemas/Native_query_sql"
            }
          ]
        },
        "columns": {
          "description": "Columns returned by the Native Query",
          "type": "object",
          "additionalProperties": {
            "$ref": "#/components/schemas/ColumnInfo2"
          }
        },
        "arguments": {
          "description": "Names and types of arguments that can be passed to this Native Query",
          "default": {},
          "type": "object",
          "additionalProperties": {
            "$ref": "#/components/schemas/ColumnInfo2"
          }
        },
        "description": {
          "default": null,
          "type": "string",
          "nullable": true
        },
        "isProcedure": {
          "description": "True if this native query mutates the database",
          "type": "boolean"
        }
      }
    },
    "ComparisonOperators2": {
      "description": "The complete list of supported binary operators for scalar types. Not all of these are supported for every type.",
      "type": "object",
      "additionalProperties": {
        "type": "object",
        "additionalProperties": {
          "$ref": "#/components/schemas/ComparisonOperator2"
        }
      }
    },
    "ComparisonOperator2": {
      "description": "Represents a postgres binary comparison operator",
      "type": "object",
      "required": [
        "argumentType",
        "operatorName"
      ],
      "properties": {
        "operatorName": {
          "type": "string"
        },
        "argumentType": {
          "$ref": "#/components/schemas/ScalarType"
        },
        "isInfix": {
          "default": true,
          "type": "boolean"
        }
      }
    },
    "ConfigureOptions2": {
      "description": "Options which only influence how the configuration server updates the configuration",
      "type": "object",
      "properties": {
        "excludedSchemas": {
          "description": "Schemas which are excluded from introspection. The default setting will exclude the internal schemas of Postgres, Citus, Cockroach, and the PostGIS extension.",
          "default": [
            "information_schema",
            "pg_catalog",
            "tiger",
            "crdb_internal",
            "columnar",
            "columnar_internal"
          ],
          "type": "array",
          "items": {
            "type": "string"
          }
        },
        "unqualifiedSchemas": {
          "description": "The names of Tables and Views in these schemas will be returned unqualified. The default setting will set the `public` schema as unqualified.",
          "default": [
            "public"
          ],
          "type": "array",
          "items": {
            "type": "string"
          }
        },
        "comparisonOperatorMapping": {
          "description": "The mapping of comparison operator names to apply when updating the configuration",
          "default": [
            {
              "operatorName": "=",
              "exposedName": "_eq"
            },
            {
              "operatorName": "<=",
              "exposedName": "_lte"
            },
            {
              "operatorName": ">",
              "exposedName": "_gt"
            },
            {
              "operatorName": ">=",
              "exposedName": "_gte"
            },
            {
              "operatorName": "<",
              "exposedName": "_lt"
            },
            {
              "operatorName": "!=",
              "exposedName": "_neq"
            },
            {
              "operatorName": "LIKE",
              "exposedName": "_like"
            },
            {
              "operatorName": "NOT LIKE",
              "exposedName": "_nlike"
            },
            {
              "operatorName": "ILIKE",
              "exposedName": "_ilike"
            },
            {
              "operatorName": "NOT ILIKE",
              "exposedName": "_nilike"
            },
            {
              "operatorName": "SIMILAR TO",
              "exposedName": "_similar"
            },
            {
              "operatorName": "NOT SIMILAR TO",
              "exposedName": "_nsimilar"
            },
            {
              "operatorName": "<>",
              "exposedName": "_neq"
            },
            {
              "operatorName": "~~",
              "exposedName": "_like"
            },
            {
              "operatorName": "!~~",
              "exposedName": "_nlike"
            },
            {
              "operatorName": "~~*",
              "exposedName": "_ilike"
            },
            {
              "operatorName": "!~~*",
              "exposedName": "_nilike"
            },
            {
              "operatorName": "~",
              "exposedName": "_regex"
            },
            {
              "operatorName": "!~",
              "exposedName": "_nregex"
            },
            {
              "operatorName": "~*",
              "exposedName": "_iregex"
            },
            {
              "operatorName": "!~*",
              "exposedName": "_niregex"
            }
          ],
          "type": "array",
          "items": {
            "$ref": "#/components/schemas/ComparisonOperatorMapping"
          }
        },
        "mutationsVersion": {
          "description": "Which version of the generated mutation procedures to include in the schema response",
          "default": null,
          "allOf": [
            {
              "$ref": "#/components/schemas/MutationsVersion"
            }
          ],
          "nullable": true
        },
        "introspectPrefixFunctionComparisonOperators": {
          "description": "Which prefix functions (i.e., non-infix operators) to generate introspection metadata for.\n\nThis list will accept any boolean-returning function taking two concrete scalar types as arguments.\n\nThe default includes comparisons for various build-in types as well as those of PostGIS.",
          "default": [
            "box_above",
            "box_below",
            "box_contain",
            "box_contain_pt",
            "box_contained",
            "box_left",
            "box_overabove",
            "box_overbelow",
            "box_overlap",
            "box_overleft",
            "box_overright",
            "box_right",
            "box_same",
            "circle_above",
            "circle_below",
            "circle_contain",
            "circle_contain_pt",
            "circle_contained",
            "circle_left",
            "circle_overabove",
            "circle_overbelow",
            "circle_overlap",
            "circle_overleft",
            "circle_overright",
            "circle_right",
            "circle_same",
            "contains_2d",
            "equals",
            "geography_overlaps",
            "geometry_above",
            "geometry_below",
            "geometry_contained_3d",
            "geometry_contains",
            "geometry_contains_3d",
            "geometry_contains_nd",
            "geometry_left",
            "geometry_overabove",
            "geometry_overbelow",
            "geometry_overlaps",
            "geometry_overlaps_3d",
            "geometry_overlaps_nd",
            "geometry_overleft",
            "geometry_overright",
            "geometry_right",
            "geometry_same",
            "geometry_same_3d",
            "geometry_same_nd",
            "geometry_within",
            "geometry_within_nd",
            "inet_same_family",
            "inter_lb",
            "inter_sb",
            "inter_sl",
            "is_contained_2d",
            "ishorizontal",
            "isparallel",
            "isperp",
            "isvertical",
            "jsonb_contained",
            "jsonb_contains",
            "jsonb_exists",
            "jsonb_path_exists_opr",
            "jsonb_path_match_opr",
            "line_intersect",
            "line_parallel",
            "line_perp",
            "lseg_intersect",
            "lseg_parallel",
            "lseg_perp",
            "network_overlap",
            "network_sub",
            "network_sup",
            "on_pb",
            "on_pl",
            "on_ppath",
            "on_ps",
            "on_sb",
            "on_sl",
            "overlaps_2d",
            "path_contain_pt",
            "path_inter",
            "point_above",
            "point_below",
            "point_horiz",
            "point_left",
            "point_right",
            "point_vert",
            "poly_above",
            "poly_below",
            "poly_contain",
            "poly_contain_pt",
            "poly_contained",
            "poly_left",
            "poly_overabove",
            "poly_overbelow",
            "poly_overlap",
            "poly_overleft",
            "poly_overright",
            "poly_right",
            "poly_same",
            "pt_contained_poly",
            "st_3dintersects",
            "st_contains",
            "st_containsproperly",
            "st_coveredby",
            "st_covers",
            "st_crosses",
            "st_disjoint",
            "st_equals",
            "st_intersects",
            "st_isvalid",
            "st_orderingequals",
            "st_overlaps",
            "st_relatematch",
            "st_touches",
            "st_within",
            "starts_with",
            "ts_match_qv",
            "ts_match_tq",
            "ts_match_tt",
            "ts_match_vq",
            "tsq_mcontained",
            "tsq_mcontains",
            "xmlexists",
            "xmlvalidate",
            "xpath_exists"
          ],
          "type": "array",
          "items": {
            "type": "string"
          }
        }
      }
    },
    "MutationsVersion": {
      "description": "Which version of the generated mutations will be included in the schema",
      "type": "string",
      "enum": [
        "v1"
      ]
    }
  }
}<|MERGE_RESOLUTION|>--- conflicted
+++ resolved
@@ -1113,7 +1113,6 @@
         }
       ]
     },
-<<<<<<< HEAD
     "HasDefault": {
       "description": "Does this column have a default value.",
       "type": "string",
@@ -1138,7 +1137,7 @@
         "notGenerated",
         "isGenerated"
       ]
-=======
+    },
     "CompositeTypes": {
       "description": "Map of all known composite types.",
       "type": "object",
@@ -1190,7 +1189,6 @@
           "nullable": true
         }
       }
->>>>>>> 82454f03
     },
     "NativeQueries2": {
       "description": "Metadata information of native queries.",
