---
source: crates/tests/databases-tests/src/postgres/explain_tests.rs
assertion_line: 46
expression: result.details.query
snapshot_kind: text
---
EXPLAIN
SELECT
<<<<<<< HEAD
  coalesce(json_agg(row_to_json("%2_universe")), '[]') AS "universe"
=======
  coalesce(json_agg(row_to_json("%4_universe")), '[]') AS "universe"
>>>>>>> b72c2300
FROM
  (
    SELECT
      *
    FROM
      (
        SELECT
<<<<<<< HEAD
          coalesce(json_agg(row_to_json("%3_rows")), '[]') AS "rows"
=======
          coalesce(json_agg(row_to_json("%5_rows")), '[]') AS "rows"
>>>>>>> b72c2300
        FROM
          (
            SELECT
              "%3_Artist"."Name" AS "Name"
            FROM
              (
                SELECT
<<<<<<< HEAD
                  1 AS "one"
                FROM
                  "public"."Album" AS "%1_Album"
                WHERE
                  (
                    (
                      "%1_Album"."Title" ~~ cast($1 as "pg_catalog"."varchar")
                    )
                    AND ("%0_Artist"."ArtistId" = "%1_Album"."ArtistId")
=======
                  "%0_Artist".*
                FROM
                  "public"."Artist" AS "%0_Artist"
                WHERE
                  EXISTS (
                    SELECT
                      1
                    FROM
                      (
                        SELECT
                          "%1_BOOLEXP_Album".*
                        FROM
                          (
                            SELECT
                              *
                            FROM
                              "public"."Album" AS "%1_BOOLEXP_Album"
                            WHERE
                              (
                                "%0_Artist"."ArtistId" = "%1_BOOLEXP_Album"."ArtistId"
                              )
                          ) AS "%1_BOOLEXP_Album"
                      ) AS "%2_BOOLEXP_Album"
                    WHERE
                      (
                        "%2_BOOLEXP_Album"."Title" ~~ cast($1 as "pg_catalog"."varchar")
                      )
>>>>>>> b72c2300
                  )
                ORDER BY
                  "%0_Artist"."ArtistId" ASC
                LIMIT
                  5
              ) AS "%3_Artist"
            ORDER BY
<<<<<<< HEAD
              "%0_Artist"."ArtistId" ASC
            LIMIT
              5
          ) AS "%3_rows"
      ) AS "%3_rows"
  ) AS "%2_universe"
=======
              "%3_Artist"."ArtistId" ASC
          ) AS "%5_rows"
      ) AS "%5_rows"
  ) AS "%4_universe"
>>>>>>> b72c2300
<|MERGE_RESOLUTION|>--- conflicted
+++ resolved
@@ -1,16 +1,10 @@
 ---
 source: crates/tests/databases-tests/src/postgres/explain_tests.rs
-assertion_line: 46
 expression: result.details.query
-snapshot_kind: text
 ---
 EXPLAIN
 SELECT
-<<<<<<< HEAD
-  coalesce(json_agg(row_to_json("%2_universe")), '[]') AS "universe"
-=======
-  coalesce(json_agg(row_to_json("%4_universe")), '[]') AS "universe"
->>>>>>> b72c2300
+  coalesce(json_agg(row_to_json("%3_universe")), '[]') AS "universe"
 FROM
   (
     SELECT
@@ -18,74 +12,38 @@
     FROM
       (
         SELECT
-<<<<<<< HEAD
-          coalesce(json_agg(row_to_json("%3_rows")), '[]') AS "rows"
-=======
-          coalesce(json_agg(row_to_json("%5_rows")), '[]') AS "rows"
->>>>>>> b72c2300
+          coalesce(json_agg(row_to_json("%4_rows")), '[]') AS "rows"
         FROM
           (
             SELECT
-              "%3_Artist"."Name" AS "Name"
+              "%2_Artist"."Name" AS "Name"
             FROM
               (
                 SELECT
-<<<<<<< HEAD
-                  1 AS "one"
-                FROM
-                  "public"."Album" AS "%1_Album"
-                WHERE
-                  (
-                    (
-                      "%1_Album"."Title" ~~ cast($1 as "pg_catalog"."varchar")
-                    )
-                    AND ("%0_Artist"."ArtistId" = "%1_Album"."ArtistId")
-=======
                   "%0_Artist".*
                 FROM
                   "public"."Artist" AS "%0_Artist"
                 WHERE
                   EXISTS (
                     SELECT
-                      1
+                      1 AS "one"
                     FROM
-                      (
-                        SELECT
-                          "%1_BOOLEXP_Album".*
-                        FROM
-                          (
-                            SELECT
-                              *
-                            FROM
-                              "public"."Album" AS "%1_BOOLEXP_Album"
-                            WHERE
-                              (
-                                "%0_Artist"."ArtistId" = "%1_BOOLEXP_Album"."ArtistId"
-                              )
-                          ) AS "%1_BOOLEXP_Album"
-                      ) AS "%2_BOOLEXP_Album"
+                      "public"."Album" AS "%1_Album"
                     WHERE
                       (
-                        "%2_BOOLEXP_Album"."Title" ~~ cast($1 as "pg_catalog"."varchar")
+                        (
+                          "%1_Album"."Title" ~~ cast($1 as "pg_catalog"."varchar")
+                        )
+                        AND ("%0_Artist"."ArtistId" = "%1_Album"."ArtistId")
                       )
->>>>>>> b72c2300
                   )
                 ORDER BY
                   "%0_Artist"."ArtistId" ASC
                 LIMIT
                   5
-              ) AS "%3_Artist"
+              ) AS "%2_Artist"
             ORDER BY
-<<<<<<< HEAD
-              "%0_Artist"."ArtistId" ASC
-            LIMIT
-              5
-          ) AS "%3_rows"
-      ) AS "%3_rows"
-  ) AS "%2_universe"
-=======
-              "%3_Artist"."ArtistId" ASC
-          ) AS "%5_rows"
-      ) AS "%5_rows"
-  ) AS "%4_universe"
->>>>>>> b72c2300
+              "%2_Artist"."ArtistId" ASC
+          ) AS "%4_rows"
+      ) AS "%4_rows"
+  ) AS "%3_universe"