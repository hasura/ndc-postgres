[package]
name = "databases-tests"
version = "0.1.0"
edition = "2021"
license = "Apache-2.0"

[features]
# We only run the AWS Aurora tests if this feature is enabled.
# This is handled by the `just test` command, which enables the feature if the
# `AURORA_CONNECTION_STRING` environment variable is set.
aurora = []
# We only run the Yugabyte tests if this feature is enabled.
# Note that the Yugabyte Docker image seems not to work on aarch64.
yugabyte = []
# We only run the Cockroach tests if this feature is enabled.
cockroach = []
# We only run the Citus tests if this feature is enabled.
citus = []
# We only run the PostgreSQL tests if this feature is enabled.
postgres = []

[dependencies]
openapi-generator = { path = "../../documentation/openapi" }
ndc-postgres = { path = "../../connectors/ndc-postgres" }
<<<<<<< HEAD
ndc-test = { git = "https://github.com/hasura/ndc-spec.git", tag = "v0.1.0-rc.14" }
=======
ndc-postgres-configuration = { path = "../../configuration" }
ndc-test = { git = "https://github.com/hasura/ndc-spec.git", tag = "v0.1.0-rc.13" }
>>>>>>> e1e0ca4f
tests-common = { path = "../tests-common" }

axum = "0.6.20"
insta = { version = "1.34.0", features = ["json"] }
schemars = { version = "0.8.16", features = ["smol_str", "preserve_order"] }
serde_json = "1.0.113"
test-each = "0.2.1"
tokio = { version = "1.36.0", features = ["full"] }<|MERGE_RESOLUTION|>--- conflicted
+++ resolved
@@ -22,12 +22,8 @@
 [dependencies]
 openapi-generator = { path = "../../documentation/openapi" }
 ndc-postgres = { path = "../../connectors/ndc-postgres" }
-<<<<<<< HEAD
+ndc-postgres-configuration = { path = "../../configuration" }
 ndc-test = { git = "https://github.com/hasura/ndc-spec.git", tag = "v0.1.0-rc.14" }
-=======
-ndc-postgres-configuration = { path = "../../configuration" }
-ndc-test = { git = "https://github.com/hasura/ndc-spec.git", tag = "v0.1.0-rc.13" }
->>>>>>> e1e0ca4f
 tests-common = { path = "../tests-common" }
 
 axum = "0.6.20"
