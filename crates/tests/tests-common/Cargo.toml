[package]
name = "tests-common"
version = "0.1.0"
edition = "2021"
license = "Apache-2.0"

[lib]
name = "tests_common"
path = "src/lib.rs"

[dependencies]
<<<<<<< HEAD
ndc-client = { git = "https://github.com/hasura/ndc-spec.git", tag = "v0.1.0-rc.14" }
ndc-postgres = { path = "../../connectors/ndc-postgres" }
ndc-sdk = { git = "https://github.com/hasura/ndc-hub.git", rev = "3217c6c" }
ndc-test = { git = "https://github.com/hasura/ndc-spec.git", tag = "v0.1.0-rc.14" }
=======
ndc-client = { git = "https://github.com/hasura/ndc-spec.git", tag = "v0.1.0-rc.13" }
ndc-sdk = { git = "https://github.com/hasura/ndc-hub.git", rev = "3b6c480" }
ndc-test = { git = "https://github.com/hasura/ndc-spec.git", tag = "v0.1.0-rc.13" }
>>>>>>> e1e0ca4f

ndc-postgres = { path = "../../connectors/ndc-postgres" }
ndc-postgres-configuration = { path = "../../configuration" }

axum = "0.6.20"
axum-test-helper = "0.3.0"
env_logger = "0.10.2"
hyper = { version = "0.14.28", features = ["tcp"] }
jsonschema = { version = "0.17.1", default-features = false, features = ["resolve-http"] }
reqwest = "0.11.24"
schemars = { version = "0.8.16", features = ["smol_str", "preserve_order"] }
serde = "1.0.196"
serde_derive = "^1.0"
serde_json = { version = "1.0.113", features = ["raw_value"] }
similar-asserts = "1.5.0"
sqlx = { version = "0.7.3", features = [ "json", "postgres", "runtime-tokio-rustls" ] }
tokio = { version = "1.36.0", features = ["full"] }
tokio-postgres = "0.7.10"
tracing = "0.1.40"
uuid = {version = "1.7.0", features = [ "v4", "fast-rng", "macro-diagnostics" ]}<|MERGE_RESOLUTION|>--- conflicted
+++ resolved
@@ -9,16 +9,9 @@
 path = "src/lib.rs"
 
 [dependencies]
-<<<<<<< HEAD
 ndc-client = { git = "https://github.com/hasura/ndc-spec.git", tag = "v0.1.0-rc.14" }
-ndc-postgres = { path = "../../connectors/ndc-postgres" }
 ndc-sdk = { git = "https://github.com/hasura/ndc-hub.git", rev = "3217c6c" }
 ndc-test = { git = "https://github.com/hasura/ndc-spec.git", tag = "v0.1.0-rc.14" }
-=======
-ndc-client = { git = "https://github.com/hasura/ndc-spec.git", tag = "v0.1.0-rc.13" }
-ndc-sdk = { git = "https://github.com/hasura/ndc-hub.git", rev = "3b6c480" }
-ndc-test = { git = "https://github.com/hasura/ndc-spec.git", tag = "v0.1.0-rc.13" }
->>>>>>> e1e0ca4f
 
 ndc-postgres = { path = "../../connectors/ndc-postgres" }
 ndc-postgres-configuration = { path = "../../configuration" }
