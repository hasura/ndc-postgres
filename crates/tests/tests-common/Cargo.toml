--- conflicted
+++ resolved
@@ -24,15 +24,10 @@
 env_logger = "0.11.3"
 hyper = { version = "0.14.28", features = ["tcp"] }
 reqwest = "0.11.27"
-<<<<<<< HEAD
-serde = "1.0.200"
+serde = "1.0.201"
 serde_json = { version = "1.0.117", features = ["raw_value"] }
-=======
-serde = "1.0.201"
-serde_json = { version = "1.0.116", features = ["raw_value"] }
->>>>>>> 2585f3bc
 sqlx = { version = "0.7.4", features = [ "json", "postgres", "runtime-tokio-rustls" ] }
 tokio = { version = "1.37.0", features = ["full"] }
 tokio-postgres = "0.7.10"
 tracing = "0.1.40"
-uuid = {version = "1.8.0", features = [ "v4", "fast-rng", "macro-diagnostics" ]}+uuid = {version = "1.8.0", features = [ "v4", "fast-rng", "macro-diagnostics" ] }