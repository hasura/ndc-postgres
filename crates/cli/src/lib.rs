--- conflicted
+++ resolved
@@ -119,22 +119,19 @@
         .context_path
         .join(configuration::CONFIGURATION_FILENAME);
     let input: configuration::RawConfiguration = {
-<<<<<<< HEAD
-        let reader = fs::File::open(&configuration_file_path).map_err(|err| {
-            if err.kind() == std::io::ErrorKind::NotFound {
-                anyhow::anyhow!(
-                    "{}: No such file or directory. Perhaps you meant to 'initialize' first?",
-                    configuration_file_path.display()
-                )
-            } else {
-                anyhow::anyhow!(err)
-            }
-        })?;
-        serde_json::from_reader(reader)?
-=======
-        let configuration_file_contents = fs::read_to_string(&configuration_file_path).await?;
+        let configuration_file_contents = fs::read_to_string(&configuration_file_path)
+            .await
+            .map_err(|err| {
+                if err.kind() == std::io::ErrorKind::NotFound {
+                    anyhow::anyhow!(
+                        "{}: No such file or directory. Perhaps you meant to 'initialize' first?",
+                        configuration_file_path.display()
+                    )
+                } else {
+                    anyhow::anyhow!(err)
+                }
+            })?;
         serde_json::from_str(&configuration_file_contents)?
->>>>>>> 69fce2c7
     };
     let output = configuration::introspect(input, &context.environment).await?;
     fs::write(
