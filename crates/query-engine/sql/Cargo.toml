[package]
name = "query-engine-sql"
version.workspace = true
edition.workspace = true
license.workspace = true

[lints]
workspace = true

[dependencies]
<<<<<<< HEAD
schemars = { version = "0.8.17", features = ["smol_str", "preserve_order"] }
serde = "1.0.200"
serde_json = "1.0.117"
=======
schemars = { version = "0.8.19", features = ["smol_str", "preserve_order"] }
serde = "1.0.201"
serde_json = "1.0.116"
>>>>>>> 2585f3bc
<|MERGE_RESOLUTION|>--- conflicted
+++ resolved
@@ -8,12 +8,6 @@
 workspace = true
 
 [dependencies]
-<<<<<<< HEAD
-schemars = { version = "0.8.17", features = ["smol_str", "preserve_order"] }
-serde = "1.0.200"
-serde_json = "1.0.117"
-=======
 schemars = { version = "0.8.19", features = ["smol_str", "preserve_order"] }
 serde = "1.0.201"
-serde_json = "1.0.116"
->>>>>>> 2585f3bc
+serde_json = "1.0.117"