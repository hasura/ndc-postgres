--- conflicted
+++ resolved
@@ -3,11 +3,7 @@
 expression: result
 ---
 SELECT
-<<<<<<< HEAD
-  coalesce(json_agg(row_to_json("%6_universe")), '[]') AS "universe"
-=======
-  coalesce(json_agg(row_to_json("%9_universe")), '[]') AS "universe"
->>>>>>> b72c2300
+  coalesce(json_agg(row_to_json("%8_universe")), '[]') AS "universe"
 FROM
   (
     SELECT
@@ -15,16 +11,12 @@
     FROM
       (
         SELECT
-<<<<<<< HEAD
-          coalesce(json_agg(row_to_json("%7_rows")), '[]') AS "rows"
-=======
-          coalesce(json_agg(row_to_json("%10_rows")), '[]') AS "rows"
->>>>>>> b72c2300
+          coalesce(json_agg(row_to_json("%9_rows")), '[]') AS "rows"
         FROM
           (
             SELECT
-              "%3_Artist"."Name" AS "title",
-              "%4_RELATIONSHIP_albums"."albums" AS "albums"
+              "%2_Artist"."Name" AS "title",
+              "%3_RELATIONSHIP_albums"."albums" AS "albums"
             FROM
               (
                 SELECT
@@ -34,70 +26,23 @@
                 WHERE
                   EXISTS (
                     SELECT
-                      1
+                      1 AS "one"
                     FROM
-                      (
-                        SELECT
-<<<<<<< HEAD
-                          coalesce(json_agg(row_to_json("%4_rows")), '[]') AS "rows"
-                        FROM
-                          (
-                            SELECT
-                              "%3_Album"."Title" AS "title"
-                            FROM
-                              "public"."Album" AS "%3_Album"
-                            WHERE
-                              ("%0_Artist"."ArtistId" = "%3_Album"."ArtistId")
-                            ORDER BY
-                              "%3_Album"."AlbumId" ASC
-                          ) AS "%4_rows"
-                      ) AS "%4_rows"
-                  ) AS "%1_RELATIONSHIP_albums"
-              ) AS "%1_RELATIONSHIP_albums" ON ('true')
-            WHERE
-              EXISTS (
-                SELECT
-                  1 AS "one"
-                FROM
-                  "public"."Album" AS "%2_Album"
-                WHERE
-                  (
-                    (
-                      "%2_Album"."Title" LIKE cast($1 as "pg_catalog"."varchar")
-                    )
-                    AND ("%0_Artist"."ArtistId" = "%2_Album"."ArtistId")
-                  )
-              )
-            ORDER BY
-              "%0_Artist"."ArtistId" ASC
-          ) AS "%7_rows"
-      ) AS "%7_rows"
-  ) AS "%6_universe";
-=======
-                          "%1_BOOLEXP_Album".*
-                        FROM
-                          (
-                            SELECT
-                              *
-                            FROM
-                              "public"."Album" AS "%1_BOOLEXP_Album"
-                            WHERE
-                              (
-                                "%0_Artist"."ArtistId" = "%1_BOOLEXP_Album"."ArtistId"
-                              )
-                          ) AS "%1_BOOLEXP_Album"
-                      ) AS "%2_BOOLEXP_Album"
+                      "public"."Album" AS "%1_Album"
                     WHERE
                       (
-                        "%2_BOOLEXP_Album"."Title" LIKE cast($1 as "pg_catalog"."varchar")
+                        (
+                          "%1_Album"."Title" LIKE cast($1 as "pg_catalog"."varchar")
+                        )
+                        AND ("%0_Artist"."ArtistId" = "%1_Album"."ArtistId")
                       )
                   )
                 ORDER BY
                   "%0_Artist"."ArtistId" ASC
-              ) AS "%3_Artist"
+              ) AS "%2_Artist"
               LEFT OUTER JOIN LATERAL (
                 SELECT
-                  row_to_json("%4_RELATIONSHIP_albums") AS "albums"
+                  row_to_json("%3_RELATIONSHIP_albums") AS "albums"
                 FROM
                   (
                     SELECT
@@ -105,34 +50,33 @@
                     FROM
                       (
                         SELECT
-                          coalesce(json_agg(row_to_json("%7_rows")), '[]') AS "rows"
+                          coalesce(json_agg(row_to_json("%6_rows")), '[]') AS "rows"
                         FROM
                           (
                             SELECT
-                              "%6_Album"."Title" AS "title"
+                              "%5_Album"."Title" AS "title"
                             FROM
                               (
                                 SELECT
-                                  "%5_Album".*
+                                  "%4_Album".*
                                 FROM
-                                  "public"."Album" AS "%5_Album"
+                                  "public"."Album" AS "%4_Album"
                                 WHERE
-                                  ("%3_Artist"."ArtistId" = "%5_Album"."ArtistId")
+                                  ("%2_Artist"."ArtistId" = "%4_Album"."ArtistId")
                                 ORDER BY
-                                  "%5_Album"."AlbumId" ASC
-                              ) AS "%6_Album"
+                                  "%4_Album"."AlbumId" ASC
+                              ) AS "%5_Album"
                             ORDER BY
-                              "%6_Album"."AlbumId" ASC
-                          ) AS "%7_rows"
-                      ) AS "%7_rows"
-                  ) AS "%4_RELATIONSHIP_albums"
-              ) AS "%4_RELATIONSHIP_albums" ON ('true')
+                              "%5_Album"."AlbumId" ASC
+                          ) AS "%6_rows"
+                      ) AS "%6_rows"
+                  ) AS "%3_RELATIONSHIP_albums"
+              ) AS "%3_RELATIONSHIP_albums" ON ('true')
             ORDER BY
-              "%3_Artist"."ArtistId" ASC
-          ) AS "%10_rows"
-      ) AS "%10_rows"
-  ) AS "%9_universe";
->>>>>>> b72c2300
+              "%2_Artist"."ArtistId" ASC
+          ) AS "%9_rows"
+      ) AS "%9_rows"
+  ) AS "%8_universe";
 
 {
     1: String(
