--- conflicted
+++ resolved
@@ -20,11 +20,7 @@
 SELECT
   (
     SELECT
-<<<<<<< HEAD
       json_build_object('result', row_to_json("%5_universe"), 'type', $3) AS "universe"
-=======
-      json_build_object('result', row_to_json("%4_universe"), 'type', $4) AS "universe"
->>>>>>> 210ea051
     FROM
       (
         SELECT
