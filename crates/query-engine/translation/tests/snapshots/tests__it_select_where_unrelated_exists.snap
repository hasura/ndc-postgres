---
source: crates/query-engine/translation/tests/tests.rs
expression: result
snapshot_kind: text
---
SELECT
  coalesce(json_agg(row_to_json("%3_universe")), '[]') AS "universe"
FROM
  (
    SELECT
      *
    FROM
      (
        SELECT
          coalesce(json_agg(row_to_json("%4_rows")), '[]') AS "rows"
        FROM
          (
            SELECT
              "%2_album"."Title" AS "title"
            FROM
              (
                SELECT
                  "%0_album".*
                FROM
                  "public"."Album" AS "%0_album"
                WHERE
<<<<<<< HEAD
                  (
                    (
                      "%1_artist"."Name" = cast($1 as "pg_catalog"."varchar")
                    )
                    AND ("%1_artist"."ArtistId" = "%0_album"."ArtistId")
=======
                  EXISTS (
                    SELECT
                      1 AS "one"
                    FROM
                      "public"."Artist" AS "%1_artist"
                    WHERE
                      (
                        (
                          "%1_artist"."Name" = cast($1 as "pg_catalog"."varchar")
                        )
                        AND ("%0_album"."ArtistId" = "%1_artist"."ArtistId")
                      )
>>>>>>> b72c2300
                  )
              ) AS "%2_album"
          ) AS "%4_rows"
      ) AS "%4_rows"
  ) AS "%3_universe";

{
    1: String(
        "Gilberto Gil",
    ),
}<|MERGE_RESOLUTION|>--- conflicted
+++ resolved
@@ -1,7 +1,6 @@
 ---
 source: crates/query-engine/translation/tests/tests.rs
 expression: result
-snapshot_kind: text
 ---
 SELECT
   coalesce(json_agg(row_to_json("%3_universe")), '[]') AS "universe"
@@ -24,13 +23,6 @@
                 FROM
                   "public"."Album" AS "%0_album"
                 WHERE
-<<<<<<< HEAD
-                  (
-                    (
-                      "%1_artist"."Name" = cast($1 as "pg_catalog"."varchar")
-                    )
-                    AND ("%1_artist"."ArtistId" = "%0_album"."ArtistId")
-=======
                   EXISTS (
                     SELECT
                       1 AS "one"
@@ -41,9 +33,8 @@
                         (
                           "%1_artist"."Name" = cast($1 as "pg_catalog"."varchar")
                         )
-                        AND ("%0_album"."ArtistId" = "%1_artist"."ArtistId")
+                        AND ("%1_artist"."ArtistId" = "%0_album"."ArtistId")
                       )
->>>>>>> b72c2300
                   )
               ) AS "%2_album"
           ) AS "%4_rows"
