//! Helpers for processing requests and building SQL.

use std::collections::BTreeMap;

use ndc_sdk::models;

use super::error::Error;
use query_engine_metadata::metadata;
use query_engine_sql::sql;

#[derive(Debug)]
/// Static information from the query and metadata.
pub struct Env<'request> {
    pub(crate) metadata: &'request metadata::Metadata,
    relationships: BTreeMap<String, models::Relationship>,
    pub(crate) mutations_version: Option<metadata::mutations::MutationsVersion>,
    variables_table: Option<sql::ast::TableReference>,
}

#[derive(Debug)]
/// Stateful information changed throughout the translation process.
pub struct State {
    native_queries: NativeQueries,
    global_table_index: TableAliasIndex,
}

#[derive(Debug)]
pub struct TableAliasIndex(pub u64);

#[derive(Debug)]
/// Store top-level native queries generated throughout the translation process.
///
/// Native queries are implemented as `WITH <native_query_name_<index>> AS (<native_query>) <query>`
struct NativeQueries {
    /// native queries that receive different arguments should result in different CTEs,
    /// and be used via a AliasedTable in the query.
    native_queries: Vec<NativeQueryInfo>,
}

#[derive(Debug)]
/// Information we store about a native query call.
pub struct NativeQueryInfo {
    pub info: metadata::NativeQueryInfo,
    pub arguments: BTreeMap<String, models::Argument>,
    pub alias: sql::ast::TableAlias,
}

/// For the root table in the query, and for the current table we are processing,
/// We'd like to track what is their reference in the query (the name we can use to address them,
/// an alias we generate), and what is their name in the metadata (so we can get
/// their information such as which columns are available for that table).
#[derive(Debug, Clone, PartialEq, Eq)]
pub struct RootAndCurrentTables {
    /// The root (top-most) table in the query.
    pub root_table: TableNameAndReference,
    /// The current table we are processing.
    pub current_table: TableNameAndReference,
}

/// For a table in the query, We'd like to track what is its reference in the query
/// (the name we can use to address them, an alias we generate), and what is their name in the
/// metadata (so we can get their information such as which columns are available for that table).
#[derive(Debug, Clone, PartialEq, Eq)]
pub struct TableNameAndReference {
    /// Table name for column lookup
    pub name: String,
    /// Table alias to query from
    pub reference: sql::ast::TableReference,
}

#[derive(Debug)]
/// Information about columns
pub struct ColumnInfo {
    pub name: sql::ast::ColumnName,
    pub r#type: metadata::Type,
}

#[derive(Debug)]
/// Metadata information about a specific collection.
pub enum CollectionInfo<'env> {
    Table {
        name: &'env str,
        info: &'env metadata::TableInfo,
    },
    NativeQuery {
        name: &'env str,
        info: &'env metadata::NativeQueryInfo,
    },
}

#[derive(Debug)]
/// Metadata information about a specific collection.
pub enum CompositeTypeInfo {
    CollectionInfo(CollectionInfo),
    CompositeTypeInfo {
        name: String,
        info: metadata::CompositeType,
    },
}

impl<'request> Env<'request> {
    /// Create a new Env by supplying the metadata and relationships.
    pub fn new(
        metadata: &'request metadata::Metadata,
        relationships: BTreeMap<String, models::Relationship>,
        mutations_version: Option<metadata::mutations::MutationsVersion>,
        variables_table: Option<sql::ast::TableReference>,
    ) -> Self {
        Env {
            metadata,
            relationships,
            mutations_version,
            variables_table,
        }
    }

    /// Lookup a collection's information in the metadata.
<<<<<<< HEAD
    pub fn lookup_composite_type(&self, type_name: &str) -> Result<CompositeTypeInfo, Error> {
        let it_is_a_collection = self.lookup_collection(type_name);

        match it_is_a_collection {
            Ok(collection_info) => Ok(CompositeTypeInfo::CollectionInfo(collection_info)),
            Err(Error::CollectionNotFound(_)) => {
                let its_a_type = self.metadata.composite_types.0.get(type_name).map(|t| {
                    CompositeTypeInfo::CompositeTypeInfo {
                        name: t.name.clone(),
                        info: t.clone(),
                    }
                });

                its_a_type.ok_or(Error::CollectionNotFound(type_name.to_string()))
            }
            Err(err) => Err(err),
        }
    }

    /// Lookup a collection's information in the metadata.
    pub fn lookup_collection(&self, collection_name: &str) -> Result<CollectionInfo, Error> {
=======
    pub fn lookup_collection(
        &self,
        collection_name: &'request str,
    ) -> Result<CollectionInfo<'request>, Error> {
>>>>>>> db09d203
        let table = self
            .metadata
            .tables
            .0
            .get(collection_name)
            .map(|t| CollectionInfo::Table {
                name: collection_name,
                info: t,
            });

        match table {
            Some(table) => Ok(table),
            None => self
                .metadata
                .native_queries
                .0
                .get(collection_name)
                .map(|nq| CollectionInfo::NativeQuery {
                    name: collection_name,
                    info: nq,
                })
                .ok_or(Error::CollectionNotFound(collection_name.to_string())),
        }
    }

    /// Lookup a native query's information in the metadata.
    pub fn lookup_native_query(
        &self,
        procedure_name: &str,
    ) -> Result<&metadata::NativeQueryInfo, Error> {
        self.metadata
            .native_queries
            .0
            .get(procedure_name)
            .ok_or(Error::ProcedureNotFound(procedure_name.to_string()))
    }

    pub fn lookup_relationship(&self, name: &str) -> Result<&models::Relationship, Error> {
        self.relationships
            .get(name)
            .ok_or(Error::RelationshipNotFound(name.to_string()))
    }

    /// Looks up the binary comparison operator's PostgreSQL name and arguments' type in the metadata.
    pub fn lookup_comparison_operator(
        &self,
        scalar_type: &metadata::ScalarType,
        name: &str,
    ) -> Result<&'request metadata::ComparisonOperator, Error> {
        self.metadata
            .comparison_operators
            .0
            .get(scalar_type)
            .and_then(|ops| ops.get(name))
            .ok_or(Error::OperatorNotFound {
                operator_name: name.to_string(),
                type_name: scalar_type.clone(),
            })
    }

    /// Try to get the variables table reference. This will fail if no variables were passed
    /// as part of the query request.
    pub fn get_variables_table(&self) -> Result<sql::ast::TableReference, Error> {
        match &self.variables_table {
            None => Err(Error::UnexpectedVariable),
            Some(t) => Ok(t.clone()),
        }
    }
}

impl CollectionInfo<'_> {
    /// Lookup a column in a collection.
    pub fn lookup_column(&self, column_name: &str) -> Result<ColumnInfo, Error> {
        match self {
            CollectionInfo::Table { name, info } => info
                .columns
                .get(column_name)
                .map(|column_info| ColumnInfo {
                    name: sql::ast::ColumnName(column_info.name.clone()),
                    r#type: column_info.r#type.clone(),
                })
                .ok_or(Error::ColumnNotFoundInCollection(
                    column_name.to_string(),
                    name.to_string(),
                )),
            CollectionInfo::NativeQuery { name, info } => info
                .columns
                .get(column_name)
                .map(|column_info| ColumnInfo {
                    name: sql::ast::ColumnName(column_info.name.clone()),
                    r#type: column_info.r#type.clone(),
                })
                .ok_or(Error::ColumnNotFoundInCollection(
                    column_name.to_string(),
                    name.to_string(),
                )),
        }
    }
}

impl CompositeTypeInfo {
    /// Lookup a column in a collection.
    pub fn lookup_column(&self, column_name: &str) -> Result<ColumnInfo, Error> {
        match self {
            CompositeTypeInfo::CollectionInfo(collection_info) => {
                collection_info.lookup_column(column_name)
            }
            CompositeTypeInfo::CompositeTypeInfo { name, info } => info
                .fields
                .get(column_name)
                .map(|field_info| ColumnInfo {
                    name: sql::ast::ColumnName(field_info.name.clone()),
                    r#type: field_info.r#type.clone(),
                })
                .ok_or(Error::ColumnNotFoundInCollection(
                    column_name.to_string(),
                    name.clone(),
                )),
        }
    }
}

impl Default for State {
    fn default() -> State {
        State {
            native_queries: NativeQueries::new(),
            global_table_index: TableAliasIndex(0),
        }
    }
}

impl State {
    /// Build a new state.
    pub fn new() -> State {
        State::default()
    }

    /// When variables are passed to the query, create an alias for the variables table and
    /// a from clause.
    pub fn make_variables_table(
        &mut self,
        variables: &Option<Vec<BTreeMap<String, serde_json::Value>>>,
    ) -> Option<(sql::ast::From, sql::ast::TableReference)> {
        match variables {
            None => None,
            Some(_variables) => {
                let variables_table_alias = self.make_table_alias("%variables_table".to_string());
                let table_reference =
                    sql::ast::TableReference::AliasedTable(variables_table_alias.clone());
                Some((
                    sql::helpers::from_variables(variables_table_alias),
                    table_reference,
                ))
            }
        }
    }

    /// Introduce a new native query to the generated sql.
    pub fn insert_native_query(
        &mut self,
        name: &str,
        info: metadata::NativeQueryInfo,
        arguments: BTreeMap<String, models::Argument>,
    ) -> sql::ast::TableReference {
        let alias = self.make_native_query_table_alias(name);
        self.native_queries.native_queries.push(NativeQueryInfo {
            info,
            arguments,
            alias: alias.clone(),
        });
        sql::ast::TableReference::AliasedTable(alias)
    }

    /// Fetch the tracked native queries used in the query plan and their table alias.
    pub fn get_native_queries(self) -> Vec<NativeQueryInfo> {
        self.native_queries.native_queries
    }

    /// increment the table index and return the current one.
    fn next_global_table_index(&mut self) -> TableAliasIndex {
        let TableAliasIndex(index) = self.global_table_index;
        self.global_table_index = TableAliasIndex(index + 1);
        TableAliasIndex(index)
    }

    // aliases

    /// Create table aliases using this function so they get a unique index.
    pub fn make_table_alias(&mut self, name: String) -> sql::ast::TableAlias {
        sql::ast::TableAlias {
            unique_index: self.next_global_table_index().0,
            name,
        }
    }

    /// Create a table alias for left outer join lateral part.
    /// Provide an index and a source table name so we avoid name clashes,
    /// and get an alias.
    pub fn make_relationship_table_alias(&mut self, name: &str) -> sql::ast::TableAlias {
        self.make_table_alias(format!("RELATIONSHIP_{}", name))
    }

    /// Create a table alias for order by target part.
    /// Provide an index and a source table name (to disambiguate the table being queried),
    /// and get an alias.
    pub fn make_order_path_part_table_alias(&mut self, table_name: &str) -> sql::ast::TableAlias {
        self.make_table_alias(format!("ORDER_PART_{}", table_name))
    }

    /// Create a table alias for order by column.
    /// Provide an index and a source table name (to point at the table being ordered),
    /// and get an alias.
    pub fn make_order_by_table_alias(&mut self, source_table_name: &str) -> sql::ast::TableAlias {
        self.make_table_alias(format!("ORDER_FOR_{}", source_table_name))
    }

    pub fn make_native_query_table_alias(&mut self, name: &str) -> sql::ast::TableAlias {
        self.make_table_alias(format!("NATIVE_QUERY_{}", name))
    }

    /// Create a table alias for boolean expressions.
    /// Provide state for fresh names and a source table name (to point at the table
    /// being filtered), and get an alias.
    pub fn make_boolean_expression_table_alias(
        &mut self,
        source_table_name: &str,
    ) -> sql::ast::TableAlias {
        self.make_table_alias(format!("BOOLEXP_{}", source_table_name))
    }
}

impl NativeQueries {
    fn new() -> NativeQueries {
        NativeQueries {
            native_queries: vec![],
        }
    }
}<|MERGE_RESOLUTION|>--- conflicted
+++ resolved
@@ -115,7 +115,7 @@
     }
 
     /// Lookup a collection's information in the metadata.
-<<<<<<< HEAD
+
     pub fn lookup_composite_type(&self, type_name: &str) -> Result<CompositeTypeInfo, Error> {
         let it_is_a_collection = self.lookup_collection(type_name);
 
@@ -135,14 +135,11 @@
         }
     }
 
-    /// Lookup a collection's information in the metadata.
-    pub fn lookup_collection(&self, collection_name: &str) -> Result<CollectionInfo, Error> {
-=======
     pub fn lookup_collection(
         &self,
         collection_name: &'request str,
     ) -> Result<CollectionInfo<'request>, Error> {
->>>>>>> db09d203
+
         let table = self
             .metadata
             .tables
