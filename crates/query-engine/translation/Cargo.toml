[package]
name = "query-engine-translation"
version.workspace = true
edition.workspace = true
license.workspace = true

[lints]
workspace = true

[dependencies]
query-engine-metadata = { path = "../metadata" }
query-engine-sql = { path = "../sql" }
ndc-postgres-configuration = { path = "../../../crates/configuration/" }

ndc-sdk = { workspace = true }

indexmap = "2"
multimap = "0.9.1"
<<<<<<< HEAD
serde_json = "1.0.117"
anyhow = "1.0.82"
=======
serde_json = "1.0.116"
anyhow = "1.0.83"
>>>>>>> 2585f3bc
thiserror = "1.0.59"
tokio = "1.37.0"

[dev-dependencies]
insta = { version = "1.38.0", features = ["json"] }
sqlformat = "0.2.3"<|MERGE_RESOLUTION|>--- conflicted
+++ resolved
@@ -10,19 +10,14 @@
 [dependencies]
 query-engine-metadata = { path = "../metadata" }
 query-engine-sql = { path = "../sql" }
-ndc-postgres-configuration = { path = "../../../crates/configuration/" }
+ndc-postgres-configuration = { path = "../../../crates/configuration" }
 
 ndc-sdk = { workspace = true }
 
+anyhow = "1.0.83"
 indexmap = "2"
 multimap = "0.9.1"
-<<<<<<< HEAD
 serde_json = "1.0.117"
-anyhow = "1.0.82"
-=======
-serde_json = "1.0.116"
-anyhow = "1.0.83"
->>>>>>> 2585f3bc
 thiserror = "1.0.59"
 tokio = "1.37.0"
 
