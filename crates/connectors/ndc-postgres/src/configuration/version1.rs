//! Internal Configuration and state for our connector.
use tracing::{info_span, Instrument};

use ndc_sdk::connector;
use ndc_sdk::models::secret_or_literal_reference;
use schemars::JsonSchema;
use serde::{Deserialize, Serialize};
use sqlx::postgres::PgConnection;
use sqlx::{Connection, Executor, Row};
use std::collections::BTreeMap;
use thiserror::Error;

use query_engine_metadata::metadata;

const CURRENT_VERSION: u32 = 1;

/// Initial configuration, just enough to connect to a database and elaborate a full
/// 'Configuration'.
#[derive(Debug, Clone, PartialEq, Deserialize, Serialize, JsonSchema)]
pub struct RawConfiguration {
    // Which version of the configuration format are we using
    pub version: u32,
    // Connection string for a Postgres-compatible database
    pub connection_uris: ConnectionUris,
    #[serde(skip_serializing_if = "PoolSettings::is_default")]
    #[serde(default)]
    pub pool_settings: PoolSettings,
    #[serde(default)]
    pub metadata: metadata::Metadata,
    #[serde(default)]
    pub aggregate_functions: metadata::AggregateFunctions,
    /// Schemas which are excluded from introspection. The default setting will exclude the
    /// internal schemas of Postgres, Citus, Cockroach, and the PostGIS extension.
    #[serde(default = "default_excluded_schemas")]
    pub excluded_schemas: Vec<String>,
}

fn default_excluded_schemas() -> Vec<String> {
    vec![
        // From Postgres itself
        "information_schema".to_string(),
        "pg_catalog".to_string(),
        // From PostGIS
        "tiger".to_string(),
        // From CockroachDB
        "crdb_internal".to_string(),
        // From Citus
        "columnar".to_string(),
        "columnar_internal".to_string(),
    ]
}

/// User configuration, elaborated from a 'RawConfiguration'.
#[derive(Debug, Clone, PartialEq, Deserialize, Serialize, JsonSchema)]
pub struct Configuration {
    pub config: RawConfiguration,
    #[serde(default)]
    #[serde(skip_serializing_if = "Vec::is_empty")]
    pub write_regions: Vec<RegionName>,
    #[serde(default)]
    #[serde(skip_serializing_if = "Vec::is_empty")]
    pub read_regions: Vec<RegionName>,
    #[serde(default)]
    #[serde(skip_serializing_if = "BTreeMap::is_empty")]
    /// Routing table which relates the regions the NDC may be deployed in with the regions that
    /// the database is deployed, in order of preference.
    pub region_routing: BTreeMap<HasuraRegionName, Vec<RegionName>>,
}

/// Type that accept both a single value and a list of values. Allows for a simpler format when a
/// single value is the common case.
#[derive(Debug, Clone, PartialEq, Deserialize, Serialize, JsonSchema)]
#[serde(untagged)]
pub enum SingleOrList<T> {
    Single(T),
    List(Vec<T>),
}

impl<T: Clone> SingleOrList<T> {
    fn is_empty(&self) -> bool {
        match self {
            SingleOrList::Single(_) => false,
            SingleOrList::List(l) => l.is_empty(),
        }
    }

    fn to_vec(&self) -> Vec<T> {
        match self {
            SingleOrList::Single(s) => vec![s.clone()],
            SingleOrList::List(l) => l.clone(),
        }
    }
}

impl<'a, T> IntoIterator for &'a SingleOrList<T> {
    type Item = &'a T;
    type IntoIter = std::slice::Iter<'a, T>;

    fn into_iter(self) -> Self::IntoIter {
        match self {
            SingleOrList::Single(s) => std::slice::from_ref(s).iter(),
            SingleOrList::List(l) => l.iter(),
        }
    }
}

// In the user facing configuration, the connection string can either be a literal or a reference
// to a secret, so we advertize either in the JSON schema. However, when building the configuration,
// we expect the metadata build service to have resolved the secret reference so we deserialize
// only to a String.
#[derive(Debug, Clone, PartialEq, Deserialize, Serialize, JsonSchema)]
pub struct ConnectionUri(#[schemars(schema_with = "secret_or_literal_reference")] pub String);

#[derive(Debug, Clone, PartialEq, Deserialize, Serialize, JsonSchema)]
#[serde(untagged)]
pub enum ConnectionUris {
    SingleRegion(SingleOrList<ConnectionUri>),
    MultiRegion(MultipleRegionsConnectionUris),
}

pub fn single_connection_uri(connection_uri: String) -> ConnectionUris {
    ConnectionUris::SingleRegion(SingleOrList::Single(ConnectionUri(connection_uri)))
}

#[derive(Debug, Clone, PartialEq, Deserialize, Serialize, JsonSchema)]
pub struct MultipleRegionsConnectionUris {
    pub writes: BTreeMap<RegionName, SingleOrList<ConnectionUri>>,
    pub reads: BTreeMap<RegionName, SingleOrList<ConnectionUri>>,
}

/// Name of a region that the ndc may be deployed into.
#[derive(Debug, Clone, PartialOrd, PartialEq, Eq, Ord, Deserialize, Serialize, JsonSchema)]
pub struct HasuraRegionName(pub String);

impl std::fmt::Display for HasuraRegionName {
    fn fmt(&self, f: &mut std::fmt::Formatter) -> std::fmt::Result {
        let HasuraRegionName(region) = self;
        write!(f, "{}", region)
    }
}

/// Name of a region that database servers may live in. These regions are distinct from the regions
/// the ndc can live in, and they need not be related a priori.
#[derive(Debug, Clone, PartialOrd, PartialEq, Eq, Ord, Deserialize, Serialize, JsonSchema)]
pub struct RegionName(pub String);

impl std::fmt::Display for RegionName {
    fn fmt(&self, f: &mut std::fmt::Formatter) -> std::fmt::Result {
        let RegionName(region) = self;
        write!(f, "{}", region)
    }
}

impl RawConfiguration {
    pub fn empty() -> Self {
        Self {
            version: CURRENT_VERSION,
            connection_uris: ConnectionUris::SingleRegion(SingleOrList::List(vec![])),
            pool_settings: PoolSettings::default(),
            metadata: metadata::Metadata::default(),
            aggregate_functions: metadata::AggregateFunctions::default(),
            excluded_schemas: default_excluded_schemas(),
        }
    }
}

/// Settings for the PostgreSQL connection pool
#[derive(Debug, Clone, PartialEq, Serialize, Deserialize, JsonSchema)]
pub struct PoolSettings {
    /// maximum number of pool connections
    #[serde(default = "max_connection_default")]
    pub max_connections: u32,
    /// timeout for acquiring a connection from the pool (seconds)
    #[serde(default = "pool_timeout_default")]
    pub pool_timeout: u64,
    /// idle timeout for releasing a connection from the pool (seconds)
    #[serde(default = "idle_timeout_default")]
    pub idle_timeout: Option<u64>,
    /// maximum lifetime for an individual connection (seconds)
    #[serde(default = "connection_lifetime_default")]
    pub connection_lifetime: Option<u64>,
}

impl PoolSettings {
    fn is_default(&self) -> bool {
        *self == PoolSettings::default()
    }
}

/// <https://hasura.io/docs/latest/api-reference/syntax-defs/#pgpoolsettings>
impl Default for PoolSettings {
    fn default() -> PoolSettings {
        PoolSettings {
            max_connections: 50,
            pool_timeout: 600,
            idle_timeout: Some(180),
            connection_lifetime: Some(600),
        }
    }
}

// for serde default //
fn max_connection_default() -> u32 {
    PoolSettings::default().max_connections
}
fn pool_timeout_default() -> u64 {
    PoolSettings::default().pool_timeout
}
fn idle_timeout_default() -> Option<u64> {
    PoolSettings::default().idle_timeout
}
fn connection_lifetime_default() -> Option<u64> {
    PoolSettings::default().connection_lifetime
}

/// Validate the user configuration.
pub async fn validate_raw_configuration(
    rawconfiguration: &RawConfiguration,
) -> Result<Configuration, connector::ValidateError> {
    if rawconfiguration.version != 1 {
        return Err(connector::ValidateError::ValidateError(vec![
            connector::InvalidRange {
                path: vec![connector::KeyOrIndex::Key("version".into())],
                message: format!(
                    "invalid configuration version, expected 1, got {0}",
                    rawconfiguration.version
                ),
            },
        ]));
    }

    match &rawconfiguration.connection_uris {
        ConnectionUris::SingleRegion(urls) if urls.is_empty() => {
            Err(connector::ValidateError::ValidateError(vec![
                connector::InvalidRange {
                    path: vec![connector::KeyOrIndex::Key("connection_uris".into())],
                    message: "At least one database url must be specified".to_string(),
                },
            ]))
        }
        ConnectionUris::MultiRegion(MultipleRegionsConnectionUris { reads, writes }) => {
            let reads_empty_err = if reads.is_empty() {
                vec![connector::InvalidRange {
                    path: vec![
                        connector::KeyOrIndex::Key("connection_uris".into()),
                        connector::KeyOrIndex::Key("reads".into()),
                    ],
                    message: "At least one 'reads' region must be specified".to_string(),
                }]
            } else {
                vec![]
            };
            let reads_errs = reads
                .iter()
                .flat_map(|(RegionName(region), urls)| {
                    if urls.is_empty() {
                        vec![connector::InvalidRange {
                            path: vec![
                                connector::KeyOrIndex::Key("connection_uris".into()),
                                connector::KeyOrIndex::Key("reads".into()),
                                connector::KeyOrIndex::Key(region.into()),
                            ],
                            message: "At least one database url must be specified".to_string(),
                        }]
                    } else {
                        vec![]
                    }
                })
                .collect::<Vec<connector::InvalidRange>>();
            let writes_errs = writes
                .iter()
                .flat_map(|(RegionName(region), urls)| {
                    if urls.is_empty() {
                        vec![connector::InvalidRange {
                            path: vec![
                                connector::KeyOrIndex::Key("connection_uris".into()),
                                connector::KeyOrIndex::Key("writes".into()),
                                connector::KeyOrIndex::Key(region.into()),
                            ],
                            message: "At least one database url must be specified".to_string(),
                        }]
                    } else {
                        vec![]
                    }
                })
                .collect::<Vec<connector::InvalidRange>>();

            let mut errs = vec![];

            errs.extend(reads_empty_err);
            errs.extend(reads_errs);
            errs.extend(writes_errs);

            if !errs.is_empty() {
                Err(connector::ValidateError::ValidateError(errs))
            } else {
                Ok(())
            }
        }
        _ => Ok(()),
    }?;

    // Collect the regions that have been specified, to enable geo-localised deployments.
    let (write_regions, read_regions) = match &rawconfiguration.connection_uris {
        ConnectionUris::MultiRegion(MultipleRegionsConnectionUris { writes, reads }) => (
            writes.keys().cloned().collect::<Vec<_>>(),
            reads.keys().cloned().collect::<Vec<_>>(),
        ),
        ConnectionUris::SingleRegion(_) => (vec![], vec![]),
    };

    // region routing is provided by the metadata build service before the
    // agent is deployed, so we don't need to try and calculate it here.
    let region_routing = BTreeMap::new();

    Ok(Configuration {
        config: rawconfiguration.clone(),
        write_regions,
        read_regions,
        region_routing,
    })
}

/// Select the first available connection uri. Suitable for when hasura regions are not yet mapped
/// to application regions.
pub fn select_first_connection_url(urls: &ConnectionUris) -> String {
    match &urls {
        ConnectionUris::SingleRegion(urls) => urls.to_vec()[0].clone(),
        ConnectionUris::MultiRegion(MultipleRegionsConnectionUris { reads, .. }) => reads
            .first_key_value()
            .expect("No regions are defined (Guarded by validate_raw_configuration)")
            .1
            .to_vec()[0]
            .clone(),
    }
    .0
}

/// Select a single connection uri to use, given an application region.
///
/// Currently we simply select the first specified connection uri, and in the case of multi-region,
/// only the first from the list of read-only servers.
///
/// Eventually we want to support load-balancing between multiple read-replicas within a region,
/// and then we'll be passing the full list of connection uris to the connection pool.
pub fn select_connection_url(
    urls: &ConnectionUris,
    region_routing: &BTreeMap<HasuraRegionName, Vec<RegionName>>,
) -> Result<String, ConfigurationError> {
    Ok(match &urls {
        ConnectionUris::SingleRegion(urls) => urls.to_vec()[0].clone(),
        ConnectionUris::MultiRegion(MultipleRegionsConnectionUris { reads, .. }) => {
            let region = route_region(region_routing)?;
            let urls = reads
                .get(region)
                .ok_or_else(|| ConfigurationError::UnableToMapApplicationRegion(region.clone()))?;
            urls.to_vec()[0].clone()
        }
    }
    .0)
}

/// Select the database region to use, observing the DDN_REGION environment variable.
pub fn route_region(
    region_routing: &BTreeMap<HasuraRegionName, Vec<RegionName>>,
) -> Result<&RegionName, ConfigurationError> {
    let ddn_region = HasuraRegionName(
        std::env::var("DDN_REGION").or(Err(ConfigurationError::DdnRegionIsNotSet))?,
    );
    let connection_uris = &region_routing
        .get(&ddn_region)
        .ok_or_else(|| ConfigurationError::UnableToMapHasuraRegion(ddn_region.clone()))?;

    Ok(&connection_uris[0])
}

/// Construct the deployment configuration by introspecting the database.
pub async fn configure(
    args: &RawConfiguration,
    configuration_query: &str,
) -> Result<RawConfiguration, connector::UpdateConfigurationError> {
    let url = select_first_connection_url(&args.connection_uris);

    let mut connection = PgConnection::connect(url.as_str())
        .instrument(info_span!("Connect to database"))
        .await
        .map_err(|e| connector::UpdateConfigurationError::Other(e.into()))?;

    let query = sqlx::query(configuration_query).bind(args.excluded_schemas.clone());

    let row = connection
<<<<<<< HEAD
        .fetch_one(query)
=======
        .fetch_one(configuration_query)
        .instrument(info_span!("Run introspection query"))
>>>>>>> b695ad52
        .await
        .map_err(|e| connector::UpdateConfigurationError::Other(e.into()))?;

    let (tables, aggregate_functions) = async {
        let tables: metadata::TablesInfo = serde_json::from_value(row.get(0))
            .map_err(|e| connector::UpdateConfigurationError::Other(e.into()))?;

        let aggregate_functions: metadata::AggregateFunctions = serde_json::from_value(row.get(1))
            .map_err(|e| connector::UpdateConfigurationError::Other(e.into()))?;

        Ok((tables, aggregate_functions))
    }
    .instrument(info_span!("Decode introspection result"))
    .await?;

    Ok(RawConfiguration {
        version: 1,
        connection_uris: args.connection_uris.clone(),
        pool_settings: args.pool_settings.clone(),
        metadata: metadata::Metadata {
            tables,
            native_queries: args.metadata.native_queries.clone(),
        },
        aggregate_functions,
        excluded_schemas: args.excluded_schemas.clone(),
    })
}

/// Configuration interpretation errors.
#[derive(Debug, Error)]
pub enum ConfigurationError {
    #[error("error mapping hasura region to application region: {0}")]
    UnableToMapHasuraRegion(HasuraRegionName),
    #[error("error mapping application region to connection uris: {0}")]
    UnableToMapApplicationRegion(RegionName),
    #[error("DDN_REGION is not set, but is required for multi-region configuration")]
    DdnRegionIsNotSet,
}<|MERGE_RESOLUTION|>--- conflicted
+++ resolved
@@ -389,12 +389,8 @@
     let query = sqlx::query(configuration_query).bind(args.excluded_schemas.clone());
 
     let row = connection
-<<<<<<< HEAD
         .fetch_one(query)
-=======
-        .fetch_one(configuration_query)
         .instrument(info_span!("Run introspection query"))
->>>>>>> b695ad52
         .await
         .map_err(|e| connector::UpdateConfigurationError::Other(e.into()))?;
 
