--- conflicted
+++ resolved
@@ -188,7 +188,7 @@
         request: models::QueryRequest,
     ) -> Result<JsonResponse<models::ExplainResponse>, connector::ExplainError> {
         let runtime_configuration = configuration::as_runtime_configuration(configuration);
-        query::explain(&runtime_configuration, state, request)
+        query::explain(runtime_configuration, state, request)
             .await
             .map_err(|err| {
                 tracing::error!(
@@ -214,11 +214,7 @@
         request: models::MutationRequest,
     ) -> Result<JsonResponse<models::ExplainResponse>, connector::ExplainError> {
         let runtime_configuration = configuration::as_runtime_configuration(configuration);
-<<<<<<< HEAD
-        mutation::explain(&runtime_configuration, state, request)
-=======
-        explain::explain(runtime_configuration, state, query_request)
->>>>>>> 35b1e854
+        mutation::explain(runtime_configuration, state, request)
             .await
             .map_err(|err| {
                 tracing::error!(
